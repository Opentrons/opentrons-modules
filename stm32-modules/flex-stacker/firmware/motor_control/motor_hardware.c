
#include "stm32g4xx_hal.h"
#include "stm32g4xx_it.h"
#include "systemwide.h"
#include "FreeRTOS.h"

#include <stdbool.h>

#ifdef __cplusplus
extern "C" {
#endif // __cplusplus

/******************* Motor Z *******************/
/** Motor hardware **/
#define Z_STEP_PIN (GPIO_PIN_2)
#define Z_STEP_PORT (GPIOC)
#define Z_DIR_PIN (GPIO_PIN_1)
#define Z_DIR_PORT (GPIOC)
#define Z_EN_PIN (GPIO_PIN_3)
#define Z_EN_PORT (GPIOA)
#define Z_N_BRAKE_PIN (GPIO_PIN_7)
#define Z_N_BRAKE_PORT (GPIOB)

/** Limit switches **/
/* Note: Photointerrupters limit switches */
#define Z_MINUS_LIMIT_PIN (GPIO_PIN_3)
#define Z_MINUS_LIMIT_PORT (GPIOC)
#define Z_PLUS_LIMIT_PIN (GPIO_PIN_0)
#define Z_PLUS_LIMIT_PORT (GPIOA)


/******************* Motor X *******************/

/** Motor hardware **/
#define X_STEP_PIN (GPIO_PIN_7)
#define X_STEP_PORT (GPIOA)
#define X_DIR_PIN (GPIO_PIN_6)
#define X_DIR_PORT (GPIOA)
#define X_EN_PIN (GPIO_PIN_4)
#define X_EN_PORT (GPIOA)
#define X_N_BRAKE_PIN (GPIO_PIN_9)
#define X_N_BRAKE_PORT (GPIOB)


/** Limit switches **/
/* Note: Photointerrupters limit switches */
#define X_MINUS_LIMIT_PIN (GPIO_PIN_1)
#define X_MINUS_LIMIT_PORT (GPIOA)
#define X_PLUS_LIMIT_PIN (GPIO_PIN_2)
#define X_PLUS_LIMIT_PORT (GPIOA)


/******************* Motor L *******************/

/** Motor hardware **/
#define L_STEP_PIN (GPIO_PIN_1)
#define L_STEP_PORT (GPIOB)
#define L_DIR_PIN (GPIO_PIN_0)
#define L_DIR_PORT (GPIOB)
#define L_EN_PIN (GPIO_PIN_5)
#define L_EN_PORT (GPIOC)


/** Limit switches **/
/* Note: Mechanical limit switches */
#define L_N_HELD_PIN (GPIO_PIN_5)
#define L_N_HELD_PORT (GPIOB)
#define L_N_RELEASED_PIN (GPIO_PIN_11)
#define L_N_RELEASED_PORT (GPIOC)

/**************** COMMON ********************/
#define ESTOP_PIN GPIO_PIN_6
#define ESTOP_PORT GPIOB


// Frequency of the motor interrupt callbacks is 300kHz, providing some extra
// overhead over the velocities used by this application.
#define MOTOR_INTERRUPT_FREQ (100000)
/** Frequency of the driving clock is 170MHz.*/
#define TIM_APB_FREQ (170000000)
/** Preload for APB to give a 10MHz clock.*/
#define TIM_PRELOAD (16)
/** Calculated TIM period.*/
#define TIM_PERIOD (((TIM_APB_FREQ/(TIM_PRELOAD + 1)) / MOTOR_INTERRUPT_FREQ) - 1)

TIM_HandleTypeDef htim17;
TIM_HandleTypeDef htim20;
TIM_HandleTypeDef htim3;

typedef struct PinConfig {
    void* port;
    uint16_t pin;
    uint8_t active_setting;
} PinConfig;

typedef struct stepper_hardware_struct {
    TIM_HandleTypeDef timer;
    PinConfig enable;
    PinConfig direction;
    PinConfig step;
    PinConfig limit_switch_minus;
    PinConfig limit_switch_plus;
    PinConfig ebrake;
} stepper_hardware_t;

typedef struct motor_hardware_struct {
    bool initialized;
    stepper_hardware_t motor_x;
    stepper_hardware_t motor_z;
    stepper_hardware_t motor_l;
} motor_hardware_t;


static motor_hardware_t _motor_hardware = {
    .initialized = false,
    .motor_x = {
        .timer = {0},
        .enable = {X_EN_PORT, X_EN_PIN, GPIO_PIN_SET},
        .direction = {X_DIR_PORT, X_DIR_PIN, GPIO_PIN_SET},
        .step = {X_STEP_PORT, X_STEP_PIN, GPIO_PIN_SET},
        .limit_switch_minus = {X_MINUS_LIMIT_PORT, X_MINUS_LIMIT_PIN, GPIO_PIN_SET},
        .limit_switch_plus = {X_PLUS_LIMIT_PORT, X_PLUS_LIMIT_PIN, GPIO_PIN_SET},
        .ebrake = {0},
    },
    .motor_z = {
        .timer = {0},
        .enable = {Z_EN_PORT, Z_EN_PIN, GPIO_PIN_SET},
<<<<<<< HEAD
        .direction = {Z_DIR_PORT, Z_DIR_PIN, GPIO_PIN_RESET},
=======
        .direction = {Z_DIR_PORT, Z_DIR_PIN, GPIO_PIN_SET},
>>>>>>> eb20ccb3
        .step = {Z_STEP_PORT, Z_STEP_PIN, GPIO_PIN_SET},
        .limit_switch_minus = {Z_MINUS_LIMIT_PORT, Z_MINUS_LIMIT_PIN, GPIO_PIN_SET},
        .limit_switch_plus = {Z_PLUS_LIMIT_PORT, Z_PLUS_LIMIT_PIN, GPIO_PIN_SET},
        .ebrake = {Z_N_BRAKE_PORT, Z_N_BRAKE_PIN, GPIO_PIN_RESET},
    },
    .motor_l = {
        .timer = {0},
        .enable = {L_EN_PORT, L_EN_PIN, GPIO_PIN_SET},
        .direction = {L_DIR_PORT, L_DIR_PIN, GPIO_PIN_SET},
        .step = {L_STEP_PORT, L_STEP_PIN, GPIO_PIN_SET},
        .limit_switch_minus = {L_N_HELD_PORT, L_N_HELD_PIN, GPIO_PIN_RESET},
        .limit_switch_plus = {L_N_RELEASED_PORT, L_N_RELEASED_PIN, GPIO_PIN_RESET},
        .ebrake = {0},
    }
};


void motor_hardware_gpio_init(void){

    GPIO_InitTypeDef init = {0};

    /* GPIO Ports Clock Enable */
    __HAL_RCC_GPIOC_CLK_ENABLE();
    __HAL_RCC_GPIOF_CLK_ENABLE();
    __HAL_RCC_GPIOA_CLK_ENABLE();
    __HAL_RCC_GPIOB_CLK_ENABLE();

    /*Configure GPIO pins : OUTPUTS */
    init.Mode = GPIO_MODE_OUTPUT_PP;
    init.Pull = GPIO_NOPULL;
    init.Speed = GPIO_SPEED_FREQ_LOW;

    // Z MOTOR
    init.Pin = Z_EN_PIN;
    HAL_GPIO_Init(Z_EN_PORT, &init);

    init.Pin = Z_DIR_PIN;
    HAL_GPIO_Init(Z_DIR_PORT, &init);

    init.Pin = Z_N_BRAKE_PIN;
    HAL_GPIO_Init(Z_N_BRAKE_PORT, &init);

    init.Pin  = Z_STEP_PIN;
    HAL_GPIO_Init(Z_STEP_PORT, &init);

    // X MOTOR
    init.Pin = X_EN_PIN;
    HAL_GPIO_Init(X_EN_PORT, &init);

    init.Pin = X_DIR_PIN;
    HAL_GPIO_Init(X_DIR_PORT, &init);

    init.Pin = X_STEP_PIN;
    HAL_GPIO_Init(X_STEP_PORT, &init);

    // L MOTOR
    init.Pin = L_EN_PIN;
    HAL_GPIO_Init(L_EN_PORT, &init);

    init.Pin = L_DIR_PIN;
    HAL_GPIO_Init(L_DIR_PORT, &init);

    init.Pin = L_STEP_PIN;
    HAL_GPIO_Init(L_STEP_PORT, &init);

    /*Configure GPIO pins : INPUTS */
    init.Mode = GPIO_MODE_INPUT;

    // Z MOTOR
    init.Pin = Z_MINUS_LIMIT_PIN;
    HAL_GPIO_Init(Z_MINUS_LIMIT_PORT, &init);

    init.Pin = Z_PLUS_LIMIT_PIN;
    HAL_GPIO_Init(Z_PLUS_LIMIT_PORT, &init);

    // X MOTOR
    init.Pin = X_MINUS_LIMIT_PIN;
    HAL_GPIO_Init(X_MINUS_LIMIT_PORT, &init);

    init.Pin = X_PLUS_LIMIT_PIN;
    HAL_GPIO_Init(X_PLUS_LIMIT_PORT, &init);

    // L MOTOR
    init.Pin = L_N_HELD_PIN;
    HAL_GPIO_Init(L_N_HELD_PORT, &init);

    init.Pin = L_N_RELEASED_PIN;
    HAL_GPIO_Init(L_N_RELEASED_PORT, &init);

    init.Pin = ESTOP_PIN;
    HAL_GPIO_Init(ESTOP_PORT, &init);
}

// X motor timer
void tim17_init(TIM_HandleTypeDef* htim) {
    TIM_MasterConfigTypeDef sMasterConfig = {0};
    HAL_StatusTypeDef hal_ret;

    htim->Instance = TIM17;
    htim->Init.Prescaler = TIM_PRELOAD;
    htim->Init.CounterMode = TIM_COUNTERMODE_UP;
    htim->Init.Period = TIM_PERIOD;
    htim->Init.AutoReloadPreload = TIM_AUTORELOAD_PRELOAD_ENABLE;
    hal_ret = HAL_TIM_Base_Init(htim);
    configASSERT(hal_ret == HAL_OK);

    sMasterConfig.MasterOutputTrigger = TIM_TRGO_RESET;
    sMasterConfig.MasterSlaveMode = TIM_MASTERSLAVEMODE_DISABLE;
    hal_ret = HAL_TIMEx_MasterConfigSynchronization(htim, &sMasterConfig);
    configASSERT(hal_ret == HAL_OK);

    HAL_NVIC_SetPriority(TIM20_UP_IRQn, 10, 0);
    HAL_NVIC_EnableIRQ(TIM20_UP_IRQn);
}

// Z motor timer
void tim20_init(TIM_HandleTypeDef* htim) {
    TIM_ClockConfigTypeDef sClockSourceConfig = {0};
    TIM_MasterConfigTypeDef sMasterConfig = {0};
    TIM_OC_InitTypeDef sConfigOC = {0};
    TIM_BreakDeadTimeConfigTypeDef sBreakDeadTimeConfig = {0};
    HAL_StatusTypeDef hal_ret;

    htim->Instance = TIM20;
    htim->Init.Prescaler = TIM_PRELOAD;
    htim->Init.CounterMode = TIM_COUNTERMODE_UP;
    htim->Init.Period = TIM_PERIOD;
    htim->Init.ClockDivision = TIM_CLOCKDIVISION_DIV1;
    htim->Init.RepetitionCounter = 0;
    htim->Init.AutoReloadPreload = TIM_AUTORELOAD_PRELOAD_ENABLE;
    hal_ret = HAL_TIM_Base_Init(htim);
    configASSERT(hal_ret == HAL_OK);

    sClockSourceConfig.ClockSource = TIM_CLOCKSOURCE_INTERNAL;
    hal_ret = HAL_TIM_ConfigClockSource(htim, &sClockSourceConfig);
    configASSERT(hal_ret == HAL_OK);

    hal_ret = HAL_TIM_PWM_Init(htim);
    configASSERT(hal_ret == HAL_OK);

    sMasterConfig.MasterOutputTrigger = TIM_TRGO_RESET;
    sMasterConfig.MasterOutputTrigger2 = TIM_TRGO2_RESET;
    sMasterConfig.MasterSlaveMode = TIM_MASTERSLAVEMODE_DISABLE;
    hal_ret = HAL_TIMEx_MasterConfigSynchronization(htim, &sMasterConfig);
    configASSERT(hal_ret == HAL_OK);

    sConfigOC.OCMode = TIM_OCMODE_PWM1;
    sConfigOC.Pulse = 0;
    sConfigOC.OCPolarity = TIM_OCPOLARITY_HIGH;
    sConfigOC.OCNPolarity = TIM_OCNPOLARITY_HIGH;
    sConfigOC.OCFastMode = TIM_OCFAST_DISABLE;
    sConfigOC.OCIdleState = TIM_OCIDLESTATE_RESET;
    sConfigOC.OCNIdleState = TIM_OCNIDLESTATE_RESET;
    hal_ret = HAL_TIM_PWM_ConfigChannel(htim, &sConfigOC, TIM_CHANNEL_2);
    configASSERT(hal_ret == HAL_OK);

    sBreakDeadTimeConfig.OffStateRunMode = TIM_OSSR_DISABLE;
    sBreakDeadTimeConfig.OffStateIDLEMode = TIM_OSSI_DISABLE;
    sBreakDeadTimeConfig.LockLevel = TIM_LOCKLEVEL_OFF;
    sBreakDeadTimeConfig.DeadTime = 0;
    sBreakDeadTimeConfig.BreakState = TIM_BREAK_DISABLE;
    sBreakDeadTimeConfig.BreakPolarity = TIM_BREAKPOLARITY_HIGH;
    sBreakDeadTimeConfig.BreakFilter = 0;
    sBreakDeadTimeConfig.BreakAFMode = TIM_BREAK_AFMODE_INPUT;
    sBreakDeadTimeConfig.Break2State = TIM_BREAK2_DISABLE;
    sBreakDeadTimeConfig.Break2Polarity = TIM_BREAK2POLARITY_HIGH;
    sBreakDeadTimeConfig.Break2Filter = 0;
    sBreakDeadTimeConfig.Break2AFMode = TIM_BREAK_AFMODE_INPUT;
    sBreakDeadTimeConfig.AutomaticOutput = TIM_AUTOMATICOUTPUT_DISABLE;
    hal_ret = HAL_TIMEx_ConfigBreakDeadTime(htim, &sBreakDeadTimeConfig);
    configASSERT(hal_ret == HAL_OK);

    HAL_NVIC_SetPriority(TIM1_TRG_COM_TIM17_IRQn, 10, 0);
    HAL_NVIC_EnableIRQ(TIM1_TRG_COM_TIM17_IRQn);
}

// L motor timer
void tim3_init(TIM_HandleTypeDef* htim) {
    TIM_MasterConfigTypeDef sMasterConfig = {0};
    HAL_StatusTypeDef hal_ret;

    htim->Instance = TIM3;
    htim->Init.Prescaler = TIM_PRELOAD;
    htim->Init.CounterMode = TIM_COUNTERMODE_UP;
    htim->Init.Period = TIM_PERIOD;
    htim->Init.AutoReloadPreload = TIM_AUTORELOAD_PRELOAD_ENABLE;
    hal_ret = HAL_TIM_Base_Init(htim);
    configASSERT(hal_ret == HAL_OK);

    sMasterConfig.MasterOutputTrigger = TIM_TRGO_UPDATE;
    sMasterConfig.MasterSlaveMode = TIM_MASTERSLAVEMODE_DISABLE;
    hal_ret = HAL_TIMEx_MasterConfigSynchronization(htim, &sMasterConfig);
    configASSERT(hal_ret == HAL_OK);

    HAL_NVIC_SetPriority(TIM3_IRQn, 10, 0);
    HAL_NVIC_EnableIRQ(TIM3_IRQn);
}

void motor_hardware_init(void){
    if (!_motor_hardware.initialized) {
        motor_hardware_gpio_init();
        tim17_init(&_motor_hardware.motor_x.timer);
        tim20_init(&_motor_hardware.motor_z.timer);
        tim3_init(&_motor_hardware.motor_l.timer);
    }
    _motor_hardware.initialized = true;
}

void hw_enable_ebrake(MotorID motor_id, bool enable) {
    if (motor_id != MOTOR_Z) {
        return;
    }
    HAL_GPIO_WritePin(Z_N_BRAKE_PORT, Z_N_BRAKE_PIN, enable ? GPIO_PIN_RESET : GPIO_PIN_SET);
    return;
}

stepper_hardware_t get_motor(MotorID motor_id) {
    switch (motor_id) {
        case MOTOR_Z:
            return _motor_hardware.motor_z;
        case MOTOR_X:
            return _motor_hardware.motor_x;
        case MOTOR_L:
            return _motor_hardware.motor_l;
        default:
            return (stepper_hardware_t){0};
<<<<<<< HEAD
    }
}

static uint8_t invert_gpio_value(uint8_t setting) {
    if (setting == GPIO_PIN_SET) {
        return GPIO_PIN_RESET;
    } else {
        return GPIO_PIN_SET;
    }
}

void set_pin(PinConfig config) {
    HAL_GPIO_WritePin(config.port, config.pin, config.active_setting);
}

void reset_pin(PinConfig config) {
    HAL_GPIO_WritePin(config.port, config.pin, invert_gpio_value(config.active_setting));
}


=======
    }
}

static uint8_t invert_gpio_value(uint8_t setting) {
    if (setting == GPIO_PIN_SET) {
        return GPIO_PIN_RESET;
    } else {
        return GPIO_PIN_SET;
    }
}

>>>>>>> eb20ccb3
bool hw_enable_motor(MotorID motor_id) {
    stepper_hardware_t motor = get_motor(motor_id);
    hw_enable_ebrake(motor_id, false);
    HAL_StatusTypeDef status = HAL_OK;
    status = HAL_TIM_Base_Start_IT(&motor.timer);
<<<<<<< HEAD
    set_pin(motor.enable);
=======
    HAL_GPIO_WritePin(motor.enable.port, motor.enable.pin, motor.enable.active_setting);
>>>>>>> eb20ccb3
    return status == HAL_OK;
}

bool hw_disable_motor(MotorID motor_id) {
    stepper_hardware_t motor = get_motor(motor_id);
    HAL_StatusTypeDef status = HAL_OK;
<<<<<<< HEAD
    status = HAL_TIM_Base_Stop_IT(&motor.timer);
    reset_pin(motor.enable);
=======
//    _HAL_TIM_DISABLE_IT(&motor.timer, TIM_IT_UPDATE);
    status = HAL_TIM_Base_Stop_IT(&motor.timer);
    HAL_GPIO_WritePin(motor.enable.port, motor.enable.pin, invert_gpio_value(motor.enable.active_setting));
>>>>>>> eb20ccb3
    hw_enable_ebrake(motor_id, true);
    return status == HAL_OK;
}

void hw_step_motor(MotorID motor_id) {
    stepper_hardware_t motor = get_motor(motor_id);
<<<<<<< HEAD
    set_pin(motor.step);
    reset_pin(motor.step);
=======
    HAL_GPIO_WritePin(motor.step.port, motor.step.pin, motor.step.active_setting);
    HAL_GPIO_WritePin(motor.step.port, motor.step.pin, invert_gpio_value(motor.step.active_setting));
>>>>>>> eb20ccb3
}

void hw_set_direction(MotorID motor_id, bool direction) {
    stepper_hardware_t motor = get_motor(motor_id);
<<<<<<< HEAD
    direction ? set_pin(motor.direction) : reset_pin(motor.direction);
=======
    HAL_GPIO_WritePin(motor.direction.port, motor.direction.pin, direction ? GPIO_PIN_SET : GPIO_PIN_RESET);
>>>>>>> eb20ccb3
}

bool hw_read_limit_switch(MotorID motor_id, bool direction) {
    stepper_hardware_t motor = get_motor(motor_id);
    if (direction) {
        return HAL_GPIO_ReadPin(motor.limit_switch_plus.port,
<<<<<<< HEAD
                            motor.limit_switch_plus.pin) ==
           motor.limit_switch_plus.active_setting;
    }
        return HAL_GPIO_ReadPin(motor.limit_switch_minus.port,
                                motor.limit_switch_minus.pin) ==
=======
                                motor.limit_switch_plus.pin) ==
               motor.limit_switch_plus.active_setting;
    }
    return HAL_GPIO_ReadPin(motor.limit_switch_minus.port,
                            motor.limit_switch_minus.pin) ==
>>>>>>> eb20ccb3
           motor.limit_switch_minus.active_setting;
}

void TIM3_IRQHandler(void)
{
    HAL_TIM_IRQHandler(&_motor_hardware.motor_l.timer);
}

void TIM20_UP_IRQHandler(void)
{
    HAL_TIM_IRQHandler(&_motor_hardware.motor_z.timer);
}

void TIM1_TRG_COM_TIM17_IRQHandler(void)
{
    HAL_TIM_IRQHandler(&_motor_hardware.motor_x.timer);
}

#ifdef __cplusplus
} // extern "C"
#endif // __cplusplus<|MERGE_RESOLUTION|>--- conflicted
+++ resolved
@@ -125,11 +125,7 @@
     .motor_z = {
         .timer = {0},
         .enable = {Z_EN_PORT, Z_EN_PIN, GPIO_PIN_SET},
-<<<<<<< HEAD
         .direction = {Z_DIR_PORT, Z_DIR_PIN, GPIO_PIN_RESET},
-=======
-        .direction = {Z_DIR_PORT, Z_DIR_PIN, GPIO_PIN_SET},
->>>>>>> eb20ccb3
         .step = {Z_STEP_PORT, Z_STEP_PIN, GPIO_PIN_SET},
         .limit_switch_minus = {Z_MINUS_LIMIT_PORT, Z_MINUS_LIMIT_PIN, GPIO_PIN_SET},
         .limit_switch_plus = {Z_PLUS_LIMIT_PORT, Z_PLUS_LIMIT_PIN, GPIO_PIN_SET},
@@ -356,7 +352,6 @@
             return _motor_hardware.motor_l;
         default:
             return (stepper_hardware_t){0};
-<<<<<<< HEAD
     }
 }
 
@@ -376,85 +371,44 @@
     HAL_GPIO_WritePin(config.port, config.pin, invert_gpio_value(config.active_setting));
 }
 
-
-=======
-    }
-}
-
-static uint8_t invert_gpio_value(uint8_t setting) {
-    if (setting == GPIO_PIN_SET) {
-        return GPIO_PIN_RESET;
-    } else {
-        return GPIO_PIN_SET;
-    }
-}
-
->>>>>>> eb20ccb3
 bool hw_enable_motor(MotorID motor_id) {
     stepper_hardware_t motor = get_motor(motor_id);
     hw_enable_ebrake(motor_id, false);
     HAL_StatusTypeDef status = HAL_OK;
     status = HAL_TIM_Base_Start_IT(&motor.timer);
-<<<<<<< HEAD
     set_pin(motor.enable);
-=======
-    HAL_GPIO_WritePin(motor.enable.port, motor.enable.pin, motor.enable.active_setting);
->>>>>>> eb20ccb3
     return status == HAL_OK;
 }
 
 bool hw_disable_motor(MotorID motor_id) {
     stepper_hardware_t motor = get_motor(motor_id);
     HAL_StatusTypeDef status = HAL_OK;
-<<<<<<< HEAD
     status = HAL_TIM_Base_Stop_IT(&motor.timer);
     reset_pin(motor.enable);
-=======
-//    _HAL_TIM_DISABLE_IT(&motor.timer, TIM_IT_UPDATE);
-    status = HAL_TIM_Base_Stop_IT(&motor.timer);
-    HAL_GPIO_WritePin(motor.enable.port, motor.enable.pin, invert_gpio_value(motor.enable.active_setting));
->>>>>>> eb20ccb3
     hw_enable_ebrake(motor_id, true);
     return status == HAL_OK;
 }
 
 void hw_step_motor(MotorID motor_id) {
     stepper_hardware_t motor = get_motor(motor_id);
-<<<<<<< HEAD
     set_pin(motor.step);
     reset_pin(motor.step);
-=======
-    HAL_GPIO_WritePin(motor.step.port, motor.step.pin, motor.step.active_setting);
-    HAL_GPIO_WritePin(motor.step.port, motor.step.pin, invert_gpio_value(motor.step.active_setting));
->>>>>>> eb20ccb3
 }
 
 void hw_set_direction(MotorID motor_id, bool direction) {
     stepper_hardware_t motor = get_motor(motor_id);
-<<<<<<< HEAD
     direction ? set_pin(motor.direction) : reset_pin(motor.direction);
-=======
-    HAL_GPIO_WritePin(motor.direction.port, motor.direction.pin, direction ? GPIO_PIN_SET : GPIO_PIN_RESET);
->>>>>>> eb20ccb3
 }
 
 bool hw_read_limit_switch(MotorID motor_id, bool direction) {
     stepper_hardware_t motor = get_motor(motor_id);
     if (direction) {
         return HAL_GPIO_ReadPin(motor.limit_switch_plus.port,
-<<<<<<< HEAD
                             motor.limit_switch_plus.pin) ==
            motor.limit_switch_plus.active_setting;
     }
         return HAL_GPIO_ReadPin(motor.limit_switch_minus.port,
                                 motor.limit_switch_minus.pin) ==
-=======
-                                motor.limit_switch_plus.pin) ==
-               motor.limit_switch_plus.active_setting;
-    }
-    return HAL_GPIO_ReadPin(motor.limit_switch_minus.port,
-                            motor.limit_switch_minus.pin) ==
->>>>>>> eb20ccb3
            motor.limit_switch_minus.active_setting;
 }
 
