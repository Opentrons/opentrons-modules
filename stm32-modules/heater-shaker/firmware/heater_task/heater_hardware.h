#ifndef __HEATER_HARDWARE_H_
#define __HEATER_HARDWARE_H_

#ifdef __cplusplus
extern "C" {
#endif  // __cplusplus

#include <stdbool.h>
#include <stddef.h>

#include "stm32f3xx_hal.h"

// These defines drive the math for setting the PWM clocking parameters.
// The frequency will be respected as accurately as possible, and is in Hz.
// Because we only have ints available, the requested granularity will be less
// than or equal to whatever granularity we end up with - for instance, with
// 15535 (uint16_t max) requested, the prescaler needs to be 4.6; we'll set it
// to 4, and then the granularity will be 18000.
#define HEATER_PAD_PWM_GRANULARITY_REQUESTED 15535uL
#define HEATER_PAD_PWM_FREQ 1000uL
#define HEATER_PAD_TIM_CLKDIV 1uL
#define HEATER_PAD_INPUT_FREQ (72000000uL / HEATER_PAD_TIM_CLKDIV)
#define HEATER_PAD_TIM_PRESCALER \
    ((HEATER_PAD_INPUT_FREQ) /   \
     (HEATER_PAD_PWM_FREQ * HEATER_PAD_PWM_GRANULARITY_REQUESTED))
#define HEATER_PAD_PWM_GRANULARITY \
    ((HEATER_PAD_INPUT_FREQ / HEATER_PAD_TIM_PRESCALER) / HEATER_PAD_PWM_FREQ)
#define HEATER_PAD_OPEN_CHECK_PULSE_DIVIDER 10uL
#define HEATER_PAD_OPEN_CHECK_PULSE \
    (HEATER_PAD_PWM_GRANULARITY /   \
     HEATER_PAD_OPEN_CHECK_PULSE_DIVIDER)  // 10% of pwm period
#define HEATER_PAD_OPEN_CHECK_THRESHOLD_FACTOR 2uL
#define HEATER_PAD_OPEN_CHECK_THRESHOLD \
    (HEATER_PAD_OPEN_CHECK_PULSE *      \
     HEATER_PAD_OPEN_CHECK_THRESHOLD_FACTOR)  // 20% of pwm period
#define HEATER_PAD_SHORT_CHECK_THRESHOLD_FACTOR 8uL
#define HEATER_PAD_SHORT_CHECK_PULSE_FACTOR 9uL
#define HEATER_PAD_SHORT_CHECK_THRESHOLD \
    (HEATER_PAD_OPEN_CHECK_PULSE *       \
     HEATER_PAD_SHORT_CHECK_THRESHOLD_FACTOR)  // 80% of pwm period
#define HEATER_PAD_SHORT_CHECK_PULSE \
    (HEATER_PAD_OPEN_CHECK_PULSE *   \
     HEATER_PAD_SHORT_CHECK_PULSE_FACTOR)  // 90% of pwm period
#define HEATER_PAD_FAULTY_CIRCUIT_DAC_THRESHOLD 0x000000F8U  // roughly 0.2V
#define HEATER_PAD_OVERCURRENT_DAC_THRESHOLD 0x00000F82U     // roughly 3.2V
#define HEATER_PAD_CIRCUIT_CHECK_PERIOD \
    2000uL  // count incremented twice per tick, so period is half this value
            // (in ticks)

typedef enum {
    NTC_PAD_A = 1,
    NTC_PAD_B = 2,
    NTC_ONBOARD = 3,
} ntc_selection;

typedef struct {
    uint16_t pad_a_val;
    uint16_t pad_b_val;
    uint16_t onboard_val;
} conversion_results;

<<<<<<< HEAD
typedef enum {
    IDLE = 1,
    RUNNING = 2,
    PREP_CHECK = 3,
    OPEN_CHECK_STARTED = 4,
    OPEN_CHECK_COMPLETE = 5,
    SHORT_CHECK_STARTED = 6,
    SHORT_CHECK_COMPLETE = 7,
    PREP_RUNNING = 8,
    ERROR_OPEN_CIRCUIT = 9,
    ERROR_SHORT_CIRCUIT = 10,
    ERROR_OVERCURRENT = 11,
} heatpad_cs_state;
=======
struct __attribute__((packed)) writable_offsets {
    uint64_t const_b;
    uint64_t const_c;
    uint64_t const_flag;
};
>>>>>>> 9d81db56

typedef struct {
    void (*conversions_complete)(const conversion_results* results);
    void* hardware_internal;
} heater_hardware;

void heater_hardware_setup(heater_hardware* hardware);
void heater_hardware_teardown(heater_hardware* hardware);
void heater_hardware_begin_conversions(heater_hardware* hardware);
bool heater_hardware_sense_power_good();
void heater_hardware_drive_pg_latch_low();
void heater_hardware_release_pg_latch();
void heater_hardware_power_disable(heater_hardware* hardware);
<<<<<<< HEAD
bool heater_hardware_power_set(heater_hardware* hardware, uint16_t setting);
=======
void heater_hardware_power_set(heater_hardware* hardware, uint16_t setting);
bool heater_hardware_set_offsets(struct writable_offsets* to_write);
uint64_t heater_hardware_get_offset(size_t addr_offset);
>>>>>>> 9d81db56

#ifdef __cplusplus
}  // extern "C"
#endif  // __cplusplus
#endif  // __HEATER_HARDWARE_H_<|MERGE_RESOLUTION|>--- conflicted
+++ resolved
@@ -58,8 +58,7 @@
     uint16_t pad_b_val;
     uint16_t onboard_val;
 } conversion_results;
-
-<<<<<<< HEAD
+  
 typedef enum {
     IDLE = 1,
     RUNNING = 2,
@@ -73,13 +72,12 @@
     ERROR_SHORT_CIRCUIT = 10,
     ERROR_OVERCURRENT = 11,
 } heatpad_cs_state;
-=======
+  
 struct __attribute__((packed)) writable_offsets {
     uint64_t const_b;
     uint64_t const_c;
     uint64_t const_flag;
 };
->>>>>>> 9d81db56
 
 typedef struct {
     void (*conversions_complete)(const conversion_results* results);
@@ -93,13 +91,9 @@
 void heater_hardware_drive_pg_latch_low();
 void heater_hardware_release_pg_latch();
 void heater_hardware_power_disable(heater_hardware* hardware);
-<<<<<<< HEAD
 bool heater_hardware_power_set(heater_hardware* hardware, uint16_t setting);
-=======
-void heater_hardware_power_set(heater_hardware* hardware, uint16_t setting);
 bool heater_hardware_set_offsets(struct writable_offsets* to_write);
 uint64_t heater_hardware_get_offset(size_t addr_offset);
->>>>>>> 9d81db56
 
 #ifdef __cplusplus
 }  // extern "C"
