/*
 * the primary interface to the host communications task
 */
#pragma once

#include <array>
#include <cstring>
#include <optional>
#include <utility>
#include <variant>

#include "hal/message_queue.hpp"
#include "heater-shaker/ack_cache.hpp"
#include "heater-shaker/errors.hpp"
#include "heater-shaker/gcode_parser.hpp"
#include "heater-shaker/gcodes.hpp"
#include "heater-shaker/messages.hpp"
#include "heater-shaker/tasks.hpp"
#include "heater-shaker/version.hpp"

namespace tasks {
template <template <class> class QueueImpl>
struct Tasks;
};

namespace host_comms_task {

using Message = messages::HostCommsMessage;

// By using a template template parameter here, we allow the code instantiating
// this template to do so as HostCommsTask<SomeQueueImpl> rather than
// HeaterTask<SomeQueueImpl<Message>>
template <template <class> class QueueImpl>
requires MessageQueue<QueueImpl<Message>, Message>
class HostCommsTask {
  public:
    using Queue = QueueImpl<Message>;

  private:
    using GCodeParser = gcode::GroupParser<
        gcode::SetRPM, gcode::SetTemperature, gcode::GetRPM,
        gcode::GetTemperature, gcode::SetAcceleration,
        gcode::GetTemperatureDebug, gcode::SetPIDConstants,
<<<<<<< HEAD
        gcode::SetHeaterPowerTest, gcode::EnterBootloader, gcode::GetSystemInfo,
        gcode::Home, gcode::ActuateSolenoid, gcode::DebugControlPlateLockMotor,
        gcode::SetSerialNumber>;
=======
        gcode::SetHeaterPowerTest, gcode::EnterBootloader, gcode::GetVersion,
        gcode::Home, gcode::ActuateSolenoid, gcode::DebugControlPlateLockMotor,
        gcode::OpenPlateLock, gcode::ClosePlateLock, gcode::GetPlateLockState,
        gcode::GetPlateLockStateDebug>;
>>>>>>> c29dcf73
    using AckOnlyCache =
        AckCache<8, gcode::SetRPM, gcode::SetTemperature,
                 gcode::SetAcceleration, gcode::SetPIDConstants,
                 gcode::SetHeaterPowerTest, gcode::EnterBootloader, gcode::Home,
                 gcode::ActuateSolenoid, gcode::DebugControlPlateLockMotor,
<<<<<<< HEAD
                 gcode::SetSerialNumber>;
    using GetTempCache = AckCache<8, gcode::GetTemperature>;
    using GetTempDebugCache = AckCache<8, gcode::GetTemperatureDebug>;
    using GetRPMCache = AckCache<8, gcode::GetRPM>;
    using GetSystemInfoCache = AckCache<8, gcode::GetSystemInfo>;
=======
                 gcode::OpenPlateLock, gcode::ClosePlateLock>;
    using GetTempCache = AckCache<8, gcode::GetTemperature>;
    using GetTempDebugCache = AckCache<8, gcode::GetTemperatureDebug>;
    using GetRPMCache = AckCache<8, gcode::GetRPM>;
    using GetPlateLockStateCache = AckCache<8, gcode::GetPlateLockState>;
    using GetPlateLockStateDebugCache =
        AckCache<8, gcode::GetPlateLockStateDebug>;
>>>>>>> c29dcf73

  public:
    static constexpr size_t TICKS_TO_WAIT_ON_SEND = 10;
    explicit HostCommsTask(Queue& q)
        : message_queue(q),
          task_registry(nullptr),
          // These nolints are because if you don't have these inits, host
          // builds complain NOLINTNEXTLINE(readability-redundant-member-init)
          ack_only_cache(),
          // NOLINTNEXTLINE(readability-redundant-member-init)
          get_temp_cache(),
          // NOLINTNEXTLINE(readability-redundant-member-init)
          get_rpm_cache(),
          // NOLINTNEXTLINE(readability-redundant-member-init)
          get_temp_debug_cache(),
          // NOLINTNEXTLINE(readability-redundant-member-init)
<<<<<<< HEAD
          get_system_info_cache() {}
=======
          get_plate_lock_state_cache(),
          // NOLINTNEXTLINE(readability-redundant-member-init)
          get_plate_lock_state_debug_cache() {}
>>>>>>> c29dcf73
    HostCommsTask(const HostCommsTask& other) = delete;
    auto operator=(const HostCommsTask& other) -> HostCommsTask& = delete;
    HostCommsTask(HostCommsTask&& other) noexcept = delete;
    auto operator=(HostCommsTask&& other) noexcept -> HostCommsTask& = delete;
    ~HostCommsTask() = default;
    auto get_message_queue() -> Queue& { return message_queue; }
    void provide_tasks(tasks::Tasks<QueueImpl>* other_tasks) {
        task_registry = other_tasks;
    }

    /**
     * run_once() runs one spin of the task. This means it
     * - waits for a message to come in on its queue (either from another task,
     *or from the USB input handling machinery)
     * - handles the message
     *   - which may include sending other messages
     *   - which may include writing back a response string
     *
     * A buffer for the response string is provided by the caller, and it's
     *sadly provided as a c-style pointer+length pair because that's
     *fundamentally what it is. We could wrap it as an iterator pair, but it's
     *nice to be honest.
     *
     * This function returns the amount of data it actually wrote into tx_into.
     **/

    template <typename InputIt, typename InputLimit>
    requires std::forward_iterator<InputIt> &&
        std::sized_sentinel_for<InputLimit, InputIt>
    auto run_once(InputIt tx_into, InputLimit tx_limit) -> InputLimit {
        auto message = Message(std::monostate());

        // This is the call down to the provided queue. It may block
        // indefinitely
        message_queue.recv(&message);

        // We should now be guaranteed to have a message, and can visit it to do
        // our actual work.

        // we need a this-capturing lambda to pass on the call to our set of
        // member function overloads because otherwise we would need a pointer
        // to member function, and you can't really do that with variant visit.
        // we also need to current the transmit buffer details in.
        auto visit_helper = [this, tx_into,
                             tx_limit](auto& message) -> InputIt {
            return this->visit_message(message, tx_into, tx_limit);
        };

        // now, calling visit on the visit helper will pass through the calls to
        // our message handlers, and will pass through whatever the messages
        // return (aka how much data they wrote, if any) to the caller.
        return std::visit(visit_helper, message);
    }

    [[nodiscard]] auto may_connect() const -> bool { return may_connect_latch; }

  private:
    /**
     * visit_message is a set of overloads for all the messages that the task
     * accepts. Because of the way we're calling this, in a lambda with an auto
     * param passed to std::visit, the compiler ensures that we have a handler
     * for every kind of message we accept. All these functions have uniform
     * arguments (the particular message they handle and the tx buffer details)
     * and the same return type (how many bytes they put into the buffer, if
     * any). They may call other handler functions - for instance, the one that
     * handles incoming messages from usb does essentially this same pattern
     * again for whatever gcodes it parses.
     * */
    template <typename InputIt, typename InputLimit>
    requires std::forward_iterator<InputIt> &&
        std::sized_sentinel_for<InputLimit, InputIt>
    auto visit_message(const messages::IncomingMessageFromHost& msg,
                       InputIt tx_into, InputLimit tx_limit) -> InputIt {
        // The parser is only really guaranteed to work if the message is
        // complete, ending in a newline, so let's make sure of that
        auto parser = GCodeParser();
        const auto* newline_at = std::find_if(
            msg.buffer, msg.limit,
            [](const auto& ch) { return ch == '\n' || ch == '\r'; });
        if (newline_at == msg.limit) {
            return tx_into;
        }
        // We're going to accumulate all the responses or errors we need into
        // our tx buffer if we can, so let's make some temps we're free to
        // modify.
        const auto* current = msg.buffer;
        InputIt current_tx_head = tx_into;
        // As in run_once, we're going to use std::visit to invoke a set of
        // member function overloads that also take other arguments, so we need
        // a lambda that closes over the extra arguments and curries them into
        // the member functions, as well as currying in the this pointer
        auto visit_helper = [this, &current_tx_head, &tx_limit](
                                auto gcode) -> std::pair<bool, InputIt> {
            return this->visit_gcode(gcode, current_tx_head, tx_limit);
        };
        while (true) {
            // Parse an incremental gcode
            auto maybe_parsed = parser.parse_available(current, msg.limit);
            current = maybe_parsed.second;
            // Visit it; this may write stuff to the transmit buffer, send
            // further messages, etc
            auto handled = std::visit(visit_helper, maybe_parsed.first);
            // Account for anything the handler might have written
            current_tx_head = handled.second;
            if (current_tx_head >= tx_limit) {
                // Something bad has happened, we overran or are about to
                // overrun our tx buffer, should let upstream know
                current_tx_head = errors::write_into(
                    tx_into, tx_limit, errors::ErrorCode::USB_TX_OVERRUN);

                break;
            }

            if ((!handled.first) || (current == msg.limit)) {
                // parse done
                break;
            }
        }
        return current_tx_head;
    }

    template <typename InputIt, typename InputLimit>
    requires std::forward_iterator<InputIt> &&
        std::sized_sentinel_for<InputLimit, InputIt>
    auto visit_message(const messages::AcknowledgePrevious& msg,
                       InputIt tx_into, InputLimit tx_limit) -> InputIt {
        auto cache_entry =
            ack_only_cache.remove_if_present(msg.responding_to_id);
        return std::visit(
            [tx_into, tx_limit, msg](auto cache_element) {
                using T = std::decay_t<decltype(cache_element)>;
                if constexpr (std::is_same_v<std::monostate, T>) {
                    return errors::write_into(
                        tx_into, tx_limit,
                        errors::ErrorCode::BAD_MESSAGE_ACKNOWLEDGEMENT);
                } else if (msg.with_error != errors::ErrorCode::NO_ERROR) {
                    return errors::write_into(tx_into, tx_limit,
                                              msg.with_error);
                } else {
                    return cache_element.write_response_into(tx_into, tx_limit);
                }
            },
            cache_entry);
    }

    template <typename InputIt, typename InputLimit>
    requires std::forward_iterator<InputIt> &&
        std::sized_sentinel_for<InputLimit, InputIt>
    auto visit_message(const messages::ErrorMessage& msg, InputIt tx_into,
                       InputLimit tx_limit) -> InputIt {
        return errors::write_into(tx_into, tx_limit, msg.code);
    }

    template <typename InputIt, typename InputLimit>
    requires std::forward_iterator<InputIt> &&
        std::sized_sentinel_for<InputLimit, InputIt>
    auto visit_message(const std::monostate& ignore, InputIt tx_into,
                       InputLimit tx_limit) -> InputIt {
        static_cast<void>(ignore);
        static_cast<void>(tx_into);
        static_cast<void>(tx_limit);
        return tx_into;
    }

    template <typename InputIt, typename InputLimit>
    requires std::forward_iterator<InputIt> &&
        std::sized_sentinel_for<InputLimit, InputIt>
    auto visit_message(const messages::GetTemperatureResponse& response,
                       InputIt tx_into, InputLimit tx_limit) -> InputIt {
        auto cache_entry =
            get_temp_cache.remove_if_present(response.responding_to_id);
        return std::visit(
            [tx_into, tx_limit, response](auto cache_element) {
                using T = std::decay_t<decltype(cache_element)>;
                if constexpr (std::is_same_v<std::monostate, T>) {
                    return errors::write_into(
                        tx_into, tx_limit,
                        errors::ErrorCode::BAD_MESSAGE_ACKNOWLEDGEMENT);
                } else {
                    if (response.with_error != errors::ErrorCode::NO_ERROR) {
                        return errors::write_into(tx_into, tx_limit,
                                                  response.with_error);
                    }
                    return cache_element.write_response_into(
                        tx_into, tx_limit, response.current_temperature,
                        response.setpoint_temperature);
                }
            },
            cache_entry);
    }

    template <typename InputIt, typename InputLimit>
    requires std::forward_iterator<InputIt> &&
        std::sized_sentinel_for<InputLimit, InputIt>
    auto visit_message(const messages::GetTemperatureDebugResponse& response,
                       InputIt tx_into, InputLimit tx_limit) -> InputIt {
        auto cache_entry =
            get_temp_debug_cache.remove_if_present(response.responding_to_id);
        return std::visit(
            [tx_into, tx_limit, response](auto cache_element) {
                using T = std::decay_t<decltype(cache_element)>;
                if constexpr (std::is_same_v<std::monostate, T>) {
                    return errors::write_into(
                        tx_into, tx_limit,
                        errors::ErrorCode::BAD_MESSAGE_ACKNOWLEDGEMENT);
                } else {
                    return cache_element.write_response_into(
                        tx_into, tx_limit, response.pad_a_temperature,
                        response.pad_b_temperature, response.board_temperature,
                        response.pad_a_adc, response.pad_b_adc,
                        response.board_adc, response.power_good);
                }
            },
            cache_entry);
    }

    template <typename InputIt, typename InputLimit>
    requires std::forward_iterator<InputIt> &&
        std::sized_sentinel_for<InputLimit, InputIt>
    auto visit_message(const messages::GetRPMResponse& response,
                       InputIt tx_into, InputLimit tx_limit) -> InputIt {
        auto cache_entry =
            get_rpm_cache.remove_if_present(response.responding_to_id);
        return std::visit(
            [tx_into, tx_limit, response](auto cache_element) {
                using T = std::decay_t<decltype(cache_element)>;
                if constexpr (std::is_same_v<std::monostate, T>) {
                    return errors::write_into(
                        tx_into, tx_limit,
                        errors::ErrorCode::BAD_MESSAGE_ACKNOWLEDGEMENT);
                } else {
                    return cache_element.write_response_into(
                        tx_into, tx_limit, response.current_rpm,
                        response.setpoint_rpm);
                }
            },
            cache_entry);
    }

    template <typename InputIt, typename InputLimit>
    requires std::forward_iterator<InputIt> &&
        std::sized_sentinel_for<InputLimit, InputIt>
<<<<<<< HEAD
    auto visit_message(const messages::GetSystemInfoResponse& response,
                       InputIt tx_into, InputLimit tx_limit) -> InputIt {
        auto cache_entry =
            get_system_info_cache.remove_if_present(response.responding_to_id);
=======
    auto visit_message(const messages::GetPlateLockStateResponse& response,
                       InputIt tx_into, InputLimit tx_limit) -> InputIt {
        auto cache_entry = get_plate_lock_state_cache.remove_if_present(
            response.responding_to_id);
>>>>>>> c29dcf73
        return std::visit(
            [tx_into, tx_limit, response](auto cache_element) {
                using T = std::decay_t<decltype(cache_element)>;
                if constexpr (std::is_same_v<std::monostate, T>) {
                    return errors::write_into(
                        tx_into, tx_limit,
                        errors::ErrorCode::BAD_MESSAGE_ACKNOWLEDGEMENT);
                } else {
                    return cache_element.write_response_into(
<<<<<<< HEAD
                        tx_into, tx_limit, response.serial_number,
                        response.fw_version, response.hw_version);
=======
                        tx_into, tx_limit, response.plate_lock_state);
                }
            },
            cache_entry);
    }

    template <typename InputIt, typename InputLimit>
    requires std::forward_iterator<InputIt> &&
        std::sized_sentinel_for<InputLimit, InputIt>
    auto visit_message(const messages::GetPlateLockStateDebugResponse& response,
                       InputIt tx_into, InputLimit tx_limit) -> InputIt {
        auto cache_entry = get_plate_lock_state_debug_cache.remove_if_present(
            response.responding_to_id);
        return std::visit(
            [tx_into, tx_limit, response](auto cache_element) {
                using T = std::decay_t<decltype(cache_element)>;
                if constexpr (std::is_same_v<std::monostate, T>) {
                    return errors::write_into(
                        tx_into, tx_limit,
                        errors::ErrorCode::BAD_MESSAGE_ACKNOWLEDGEMENT);
                } else {
                    return cache_element.write_response_into(
                        tx_into, tx_limit, response.plate_lock_state,
                        response.plate_lock_open_state,
                        response.plate_lock_closed_state);
>>>>>>> c29dcf73
                }
            },
            cache_entry);
    }

    template <typename InputIt, typename InputLimit>
    requires std::forward_iterator<InputIt> &&
        std::sized_sentinel_for<InputLimit, InputIt>
    auto visit_message(const messages::ForceUSBDisconnectMessage& response,
                       InputIt tx_into, InputLimit tx_limit) -> InputIt {
        static_cast<void>(tx_limit);
        auto acknowledgement =
            messages::AcknowledgePrevious{.responding_to_id = response.id};
        may_connect_latch = false;
        static_cast<void>(task_registry->system->get_message_queue().try_send(
            acknowledgement));
        return tx_into;
    }

    /**
     * visit_gcode() is a set of member function overloads, each of which is
     * called when we parse the appropriate gcode out of the receive buffer.
     * They also get the transmit buffer details so they can write back data.
     * */

    // our parse-done handler does nothing
    template <typename InputIt, typename InputLimit>
    requires std::forward_iterator<InputIt> &&
        std::sized_sentinel_for<InputLimit, InputIt>
    auto visit_gcode(const std::monostate& ignore, InputIt tx_into,
                     InputLimit tx_limit) -> std::pair<bool, InputIt> {
        static_cast<void>(ignore);
        static_cast<void>(tx_into);
        static_cast<void>(tx_limit);
        return std::make_pair(true, tx_into);
    }

    template <typename InputIt, typename InputLimit>
    requires std::forward_iterator<InputIt> &&
        std::sized_sentinel_for<InputLimit, InputIt>
    auto visit_gcode(const gcode::GetSystemInfo& gcode, InputIt tx_into,
                     InputLimit tx_limit) -> std::pair<bool, InputIt> {
        auto id = get_system_info_cache.add(gcode);
        if (id == 0) {
            return std::make_pair(
                false, errors::write_into(tx_into, tx_limit,
                                          errors::ErrorCode::GCODE_CACHE_FULL));
        }
        auto message = messages::GetSystemInfoMessage{.id = id};
        if (!task_registry->system->get_message_queue().try_send(
                message, TICKS_TO_WAIT_ON_SEND)) {
            auto wrote_to = errors::write_into(
                tx_into, tx_limit, errors::ErrorCode::INTERNAL_QUEUE_FULL);
            get_system_info_cache.remove_if_present(id);
            return std::make_pair(false, wrote_to);
        }
        return std::make_pair(true, tx_into);
    }

    template <typename InputIt, typename InputLimit>
    requires std::forward_iterator<InputIt> &&
        std::sized_sentinel_for<InputLimit, InputIt>
    auto visit_gcode(const gcode::SetSerialNumber& gcode, InputIt tx_into,
                     InputLimit tx_limit) -> std::pair<bool, InputIt> {
        auto id = ack_only_cache.add(gcode);
        if (id == 0) {
            return std::make_pair(
                false, errors::write_into(tx_into, tx_limit,
                                          errors::ErrorCode::GCODE_CACHE_FULL));
        }
        if (gcode.with_error ==
            errors::ErrorCode::SYSTEM_SERIAL_NUMBER_INVALID) {
            return std::make_pair(
                false, errors::write_into(
                           tx_into, tx_limit,
                           errors::ErrorCode::SYSTEM_SERIAL_NUMBER_INVALID));
        }
        auto message = messages::SetSerialNumberMessage{
            .id = id, .serial_number = gcode.serial_number};
        if (!task_registry->system->get_message_queue().try_send(
                message, TICKS_TO_WAIT_ON_SEND)) {
            auto wrote_to = errors::write_into(
                tx_into, tx_limit, errors::ErrorCode::INTERNAL_QUEUE_FULL);
            ack_only_cache.remove_if_present(id);
            return std::make_pair(false, wrote_to);
        }
        return std::make_pair(true, tx_into);
    }

    template <typename InputIt, typename InputLimit>
    requires std::forward_iterator<InputIt> &&
        std::sized_sentinel_for<InputLimit, InputIt>
    auto visit_gcode(const gcode::GetPlateLockState& gcode, InputIt tx_into,
                     InputLimit tx_limit) -> std::pair<bool, InputIt> {
        auto id = get_plate_lock_state_cache.add(gcode);
        if (id == 0) {
            return std::make_pair(
                false, errors::write_into(tx_into, tx_limit,
                                          errors::ErrorCode::GCODE_CACHE_FULL));
        }
        auto message = messages::GetPlateLockStateMessage{.id = id};
        if (!task_registry->motor->get_message_queue().try_send(
                message, TICKS_TO_WAIT_ON_SEND)) {
            auto wrote_to = errors::write_into(
                tx_into, tx_limit, errors::ErrorCode::INTERNAL_QUEUE_FULL);
            get_plate_lock_state_cache.remove_if_present(id);
            return std::make_pair(false, wrote_to);
        }
        return std::make_pair(true, tx_into);
    }

    template <typename InputIt, typename InputLimit>
    requires std::forward_iterator<InputIt> &&
        std::sized_sentinel_for<InputLimit, InputIt>
    auto visit_gcode(const gcode::GetPlateLockStateDebug& gcode,
                     InputIt tx_into, InputLimit tx_limit)
        -> std::pair<bool, InputIt> {
        auto id = get_plate_lock_state_debug_cache.add(gcode);
        if (id == 0) {
            return std::make_pair(
                false, errors::write_into(tx_into, tx_limit,
                                          errors::ErrorCode::GCODE_CACHE_FULL));
        }
        auto message = messages::GetPlateLockStateDebugMessage{.id = id};
        if (!task_registry->motor->get_message_queue().try_send(
                message, TICKS_TO_WAIT_ON_SEND)) {
            auto wrote_to = errors::write_into(
                tx_into, tx_limit, errors::ErrorCode::INTERNAL_QUEUE_FULL);
            get_plate_lock_state_debug_cache.remove_if_present(id);
            return std::make_pair(false, wrote_to);
        }
        return std::make_pair(true, tx_into);
    }

    template <typename InputIt, typename InputLimit>
    requires std::forward_iterator<InputIt> &&
        std::sized_sentinel_for<InputLimit, InputIt>
    auto visit_gcode(const gcode::ActuateSolenoid& solenoid_gcode,
                     InputIt tx_into, InputLimit tx_limit)
        -> std::pair<bool, InputIt> {
        auto id = ack_only_cache.add(solenoid_gcode);
        if (id == 0) {
            return std::make_pair(
                false, errors::write_into(tx_into, tx_limit,
                                          errors::ErrorCode::GCODE_CACHE_FULL));
        }
        auto message = messages::ActuateSolenoidMessage{
            .id = id, .current_ma = solenoid_gcode.current_ma};
        if (!task_registry->motor->get_message_queue().try_send(
                message, TICKS_TO_WAIT_ON_SEND)) {
            auto wrote_to = errors::write_into(
                tx_into, tx_limit, errors::ErrorCode::INTERNAL_QUEUE_FULL);
            ack_only_cache.remove_if_present(id);
            return std::make_pair(false, wrote_to);
        }
        return std::make_pair(true, tx_into);
    }

    template <typename InputIt, typename InputLimit>
    requires std::forward_iterator<InputIt> &&
        std::sized_sentinel_for<InputLimit, InputIt>
    auto visit_gcode(const gcode::Home& home_code, InputIt tx_into,
                     InputLimit tx_limit) -> std::pair<bool, InputIt> {
        auto id = ack_only_cache.add(home_code);
        if (id == 0) {
            return std::make_pair(
                false, errors::write_into(tx_into, tx_limit,
                                          errors::ErrorCode::GCODE_CACHE_FULL));
        }
        auto message = messages::BeginHomingMessage{.id = id};
        if (!task_registry->motor->get_message_queue().try_send(
                message, TICKS_TO_WAIT_ON_SEND)) {
            auto wrote_to = errors::write_into(
                tx_into, tx_limit, errors::ErrorCode::INTERNAL_QUEUE_FULL);
            ack_only_cache.remove_if_present(id);
            return std::make_pair(false, wrote_to);
        }
        return std::make_pair(true, tx_into);
    }

    template <typename InputIt, typename InputLimit>
    requires std::forward_iterator<InputIt> &&
        std::sized_sentinel_for<InputLimit, InputIt>
    auto visit_gcode(const gcode::SetRPM& gcode, InputIt tx_into,
                     InputLimit tx_limit) -> std::pair<bool, InputIt> {
        auto id = ack_only_cache.add(gcode);
        if (id == 0) {
            return std::make_pair(
                false, errors::write_into(tx_into, tx_limit,
                                          errors::ErrorCode::GCODE_CACHE_FULL));
        }
        auto message =
            messages::SetRPMMessage{.id = id, .target_rpm = gcode.rpm};
        if (!task_registry->motor->get_message_queue().try_send(
                message, TICKS_TO_WAIT_ON_SEND)) {
            auto wrote_to = errors::write_into(
                tx_into, tx_limit, errors::ErrorCode::INTERNAL_QUEUE_FULL);
            ack_only_cache.remove_if_present(id);
            return std::make_pair(false, wrote_to);
        }
        return std::make_pair(true, tx_into);
    }

    template <typename InputIt, typename InputLimit>
    requires std::forward_iterator<InputIt> &&
        std::sized_sentinel_for<InputLimit, InputIt>
    auto visit_gcode(const gcode::SetAcceleration& gcode, InputIt tx_into,
                     InputLimit tx_limit) -> std::pair<bool, InputIt> {
        auto id = ack_only_cache.add(gcode);
        if (id == 0) {
            return std::make_pair(
                false, errors::write_into(tx_into, tx_limit,
                                          errors::ErrorCode::GCODE_CACHE_FULL));
        }
        auto message = messages::SetAccelerationMessage{
            .id = id, .rpm_per_s = gcode.rpm_per_s};
        if (!task_registry->motor->get_message_queue().try_send(
                message, TICKS_TO_WAIT_ON_SEND)) {
            auto wrote_to = errors::write_into(
                tx_into, tx_limit, errors::ErrorCode::INTERNAL_QUEUE_FULL);
            ack_only_cache.remove_if_present(id);
            return std::make_pair(false, wrote_to);
        }
        return std::make_pair(true, tx_into);
    }

    template <typename InputIt, typename InputLimit>
    requires std::forward_iterator<InputIt> &&
        std::sized_sentinel_for<InputLimit, InputIt>
    auto visit_gcode(const gcode::GetRPM& gcode, InputIt tx_into,
                     InputLimit tx_limit) -> std::pair<bool, InputIt> {
        auto id = get_rpm_cache.add(gcode);
        if (id == 0) {
            return std::make_pair(
                false, errors::write_into(tx_into, tx_limit,
                                          errors::ErrorCode::GCODE_CACHE_FULL));
        }
        auto message = messages::GetRPMMessage{.id = id};
        if (!task_registry->motor->get_message_queue().try_send(
                message, TICKS_TO_WAIT_ON_SEND)) {
            auto wrote_to = errors::write_into(
                tx_into, tx_limit, errors::ErrorCode::INTERNAL_QUEUE_FULL);
            get_rpm_cache.remove_if_present(id);
            return std::make_pair(false, wrote_to);
        }
        return std::make_pair(true, tx_into);
    }

    template <typename InputIt, typename InputLimit>
    requires std::forward_iterator<InputIt> &&
        std::sized_sentinel_for<InputLimit, InputIt>
    auto visit_gcode(const gcode::SetTemperature& gcode, InputIt tx_into,
                     InputLimit tx_limit) -> std::pair<bool, InputIt> {
        auto id = ack_only_cache.add(gcode);
        if (id == 0) {
            return std::make_pair(
                false, errors::write_into(tx_into, tx_limit,
                                          errors::ErrorCode::GCODE_CACHE_FULL));
        }
        auto message = messages::SetTemperatureMessage{
            .id = id, .target_temperature = gcode.temperature};
        if (!task_registry->heater->get_message_queue().try_send(
                message, TICKS_TO_WAIT_ON_SEND)) {
            auto wrote_to = errors::write_into(
                tx_into, tx_limit, errors::ErrorCode::INTERNAL_QUEUE_FULL);
            ack_only_cache.remove_if_present(id);
            return std::make_pair(false, wrote_to);
        }
        return std::make_pair(true, tx_into);
    }

    template <typename InputIt, typename InputLimit>
    requires std::forward_iterator<InputIt> &&
        std::sized_sentinel_for<InputLimit, InputIt>
    auto visit_gcode(const gcode::GetTemperature& gcode, InputIt tx_into,
                     InputLimit tx_limit) -> std::pair<bool, InputIt> {
        auto id = get_temp_cache.add(gcode);
        if (id == 0) {
            return std::make_pair(
                false, errors::write_into(tx_into, tx_limit,
                                          errors::ErrorCode::GCODE_CACHE_FULL));
        }
        auto message = messages::GetTemperatureMessage{.id = id};
        if (!task_registry->heater->get_message_queue().try_send(
                message, TICKS_TO_WAIT_ON_SEND)) {
            auto wrote_to = errors::write_into(
                tx_into, tx_limit, errors::ErrorCode::INTERNAL_QUEUE_FULL);
            get_temp_cache.remove_if_present(id);
            return std::make_pair(false, wrote_to);
        }
        return std::make_pair(true, tx_into);
    }

    template <typename InputIt, typename InputLimit>
    requires std::forward_iterator<InputIt> &&
        std::sized_sentinel_for<InputLimit, InputIt>
    auto visit_gcode(const gcode::GetTemperatureDebug& gcode, InputIt tx_into,
                     InputLimit tx_limit) -> std::pair<bool, InputIt> {
        auto id = get_temp_debug_cache.add(gcode);
        if (id == 0) {
            return std::make_pair(
                false, errors::write_into(tx_into, tx_limit,
                                          errors::ErrorCode::GCODE_CACHE_FULL));
        }
        auto message = messages::GetTemperatureDebugMessage{.id = id};
        if (!task_registry->heater->get_message_queue().try_send(
                message, TICKS_TO_WAIT_ON_SEND)) {
            auto wrote_to = errors::write_into(
                tx_into, tx_limit, errors::ErrorCode::INTERNAL_QUEUE_FULL);
            get_temp_debug_cache.remove_if_present(id);
            return std::make_pair(false, wrote_to);
        }

        return std::make_pair(true, tx_into);
    }

    template <typename InputIt, typename InputLimit>
    requires std::forward_iterator<InputIt> &&
        std::sized_sentinel_for<InputLimit, InputIt>
    auto visit_gcode(const gcode::SetPIDConstants& gcode, InputIt tx_into,
                     InputLimit tx_limit) -> std::pair<bool, InputIt> {
        auto id = ack_only_cache.add(gcode);
        if (id == 0) {
            return std::make_pair(
                false, errors::write_into(tx_into, tx_limit,
                                          errors::ErrorCode::GCODE_CACHE_FULL));
        }

        auto message = messages::SetPIDConstantsMessage{
            .id = id, .kp = gcode.kp, .ki = gcode.ki, .kd = gcode.kd};
        bool send_result = false;
        switch (gcode.target) {
            case gcode::SetPIDConstants::HEATER:
                send_result =
                    task_registry->heater->get_message_queue().try_send(
                        message, TICKS_TO_WAIT_ON_SEND);
                break;
            case gcode::SetPIDConstants::MOTOR:
                send_result =
                    task_registry->motor->get_message_queue().try_send(
                        message, TICKS_TO_WAIT_ON_SEND);
        }
        if (!send_result) {
            auto wrote_to = errors::write_into(
                tx_into, tx_limit, errors::ErrorCode::INTERNAL_QUEUE_FULL);
            ack_only_cache.remove_if_present(id);
            return std::make_pair(false, wrote_to);
        }

        return std::make_pair(true, tx_into);
    }

    template <typename InputIt, typename InputLimit>
    requires std::forward_iterator<InputIt> &&
        std::sized_sentinel_for<InputLimit, InputIt>
    auto visit_gcode(const gcode::SetHeaterPowerTest& gcode, InputIt tx_into,
                     InputLimit tx_limit) -> std::pair<bool, InputIt> {
        auto id = ack_only_cache.add(gcode);
        if (id == 0) {
            return std::make_pair(
                false, errors::write_into(tx_into, tx_limit,
                                          errors::ErrorCode::GCODE_CACHE_FULL));
        }
        auto message =
            messages::SetPowerTestMessage{.id = id, .power = gcode.power};
        if (!task_registry->heater->get_message_queue().try_send(

                message, TICKS_TO_WAIT_ON_SEND)) {
            auto wrote_to = errors::write_into(
                tx_into, tx_limit, errors::ErrorCode::INTERNAL_QUEUE_FULL);
            ack_only_cache.remove_if_present(id);
            return std::make_pair(false, wrote_to);
        }

        return std::make_pair(true, tx_into);
    }

    template <typename InputIt, typename InputLimit>
    requires std::forward_iterator<InputIt> &&
        std::sized_sentinel_for<InputLimit, InputIt>
    auto visit_gcode(const gcode::DebugControlPlateLockMotor& gcode,
                     InputIt tx_into, InputLimit tx_limit)
        -> std::pair<bool, InputIt> {
        auto id = ack_only_cache.add(gcode);
        if (id == 0) {
            return std::make_pair(
                false, errors::write_into(tx_into, tx_limit,
                                          errors::ErrorCode::GCODE_CACHE_FULL));
        }
        auto message =
            messages::SetPlateLockPowerMessage{.id = id, .power = gcode.power};
        if (!task_registry->motor->get_message_queue().try_send(
                message, TICKS_TO_WAIT_ON_SEND)) {
            auto wrote_to = errors::write_into(
                tx_into, tx_limit, errors::ErrorCode::INTERNAL_QUEUE_FULL);
            ack_only_cache.remove_if_present(id);
            return std::make_pair(false, wrote_to);
        }

        return std::make_pair(true, tx_into);
    }

    template <typename InputIt, typename InputLimit>
    requires std::forward_iterator<InputIt> &&
        std::sized_sentinel_for<InputLimit, InputIt>
    auto visit_gcode(const gcode::OpenPlateLock& gcode, InputIt tx_into,
                     InputLimit tx_limit) -> std::pair<bool, InputIt> {
        auto id = ack_only_cache.add(gcode);
        if (id == 0) {
            return std::make_pair(
                false, errors::write_into(tx_into, tx_limit,
                                          errors::ErrorCode::GCODE_CACHE_FULL));
        }
        auto message = messages::OpenPlateLockMessage{.id = id};
        if (!task_registry->motor->get_message_queue().try_send(
                message, TICKS_TO_WAIT_ON_SEND)) {
            auto wrote_to = errors::write_into(
                tx_into, tx_limit, errors::ErrorCode::INTERNAL_QUEUE_FULL);
            ack_only_cache.remove_if_present(id);
            return std::make_pair(false, wrote_to);
        }

        return std::make_pair(true, tx_into);
    }

    template <typename InputIt, typename InputLimit>
    requires std::forward_iterator<InputIt> &&
        std::sized_sentinel_for<InputLimit, InputIt>
    auto visit_gcode(const gcode::ClosePlateLock& gcode, InputIt tx_into,
                     InputLimit tx_limit) -> std::pair<bool, InputIt> {
        auto id = ack_only_cache.add(gcode);
        if (id == 0) {
            return std::make_pair(
                false, errors::write_into(tx_into, tx_limit,
                                          errors::ErrorCode::GCODE_CACHE_FULL));
        }
        auto message = messages::ClosePlateLockMessage{.id = id};
        if (!task_registry->motor->get_message_queue().try_send(
                message, TICKS_TO_WAIT_ON_SEND)) {
            auto wrote_to = errors::write_into(
                tx_into, tx_limit, errors::ErrorCode::INTERNAL_QUEUE_FULL);
            ack_only_cache.remove_if_present(id);
            return std::make_pair(false, wrote_to);
        }

        return std::make_pair(true, tx_into);
    }

    template <typename InputIt, typename InputLimit>
    requires std::forward_iterator<InputIt> &&
        std::sized_sentinel_for<InputLimit, InputIt>
    auto visit_gcode(const gcode::EnterBootloader& gcode, InputIt tx_into,
                     InputLimit tx_limit) -> std::pair<bool, InputIt> {
        auto id = ack_only_cache.add(gcode);
        if (id == 0) {
            return std::make_pair(
                false, errors::write_into(tx_into, tx_limit,
                                          errors::ErrorCode::GCODE_CACHE_FULL));
        }

        auto message = messages::EnterBootloaderMessage{.id = id};
        if (!task_registry->system->get_message_queue().try_send(
                message, TICKS_TO_WAIT_ON_SEND)) {
            auto wrote_to = errors::write_into(
                tx_into, tx_limit, errors::ErrorCode::INTERNAL_QUEUE_FULL);
            ack_only_cache.remove_if_present(id);
            return std::make_pair(false, wrote_to);
        }

        return std::make_pair(true, tx_into);
    }

    // Our error handler just writes an error and bails
    template <typename InputIt, typename InputLimit>
    requires std::forward_iterator<InputIt> &&
        std::sized_sentinel_for<InputLimit, InputIt>
    auto visit_gcode(const GCodeParser::ParseError& _ignore, InputIt tx_into,
                     InputLimit tx_limit) -> std::pair<bool, InputIt> {
        static_cast<void>(_ignore);
        return std::make_pair(
            false, errors::write_into(tx_into, tx_limit,
                                      errors::ErrorCode::UNHANDLED_GCODE));
    }

    Queue& message_queue;
    tasks::Tasks<QueueImpl>* task_registry;
    AckOnlyCache ack_only_cache;
    GetTempCache get_temp_cache;
    GetRPMCache get_rpm_cache;
    GetTempDebugCache get_temp_debug_cache;
<<<<<<< HEAD
    GetSystemInfoCache get_system_info_cache;
=======
    GetPlateLockStateCache get_plate_lock_state_cache;
    GetPlateLockStateDebugCache get_plate_lock_state_debug_cache;
>>>>>>> c29dcf73
    bool may_connect_latch = true;
};

};  // namespace host_comms_task<|MERGE_RESOLUTION|>--- conflicted
+++ resolved
@@ -41,36 +41,23 @@
         gcode::SetRPM, gcode::SetTemperature, gcode::GetRPM,
         gcode::GetTemperature, gcode::SetAcceleration,
         gcode::GetTemperatureDebug, gcode::SetPIDConstants,
-<<<<<<< HEAD
         gcode::SetHeaterPowerTest, gcode::EnterBootloader, gcode::GetSystemInfo,
-        gcode::Home, gcode::ActuateSolenoid, gcode::DebugControlPlateLockMotor,
-        gcode::SetSerialNumber>;
-=======
-        gcode::SetHeaterPowerTest, gcode::EnterBootloader, gcode::GetVersion,
-        gcode::Home, gcode::ActuateSolenoid, gcode::DebugControlPlateLockMotor,
-        gcode::OpenPlateLock, gcode::ClosePlateLock, gcode::GetPlateLockState,
-        gcode::GetPlateLockStateDebug>;
->>>>>>> c29dcf73
+        gcode::SetSerialNumber, gcode::Home, gcode::ActuateSolenoid,
+        gcode::DebugControlPlateLockMotor, gcode::OpenPlateLock, gcode::ClosePlateLock,
+        gcode::GetPlateLockState, gcode::GetPlateLockStateDebug>;
     using AckOnlyCache =
         AckCache<8, gcode::SetRPM, gcode::SetTemperature,
                  gcode::SetAcceleration, gcode::SetPIDConstants,
                  gcode::SetHeaterPowerTest, gcode::EnterBootloader, gcode::Home,
                  gcode::ActuateSolenoid, gcode::DebugControlPlateLockMotor,
-<<<<<<< HEAD
-                 gcode::SetSerialNumber>;
+                 gcode::OpenPlateLock, gcode::ClosePlateLock, gcode::SetSerialNumber>;
     using GetTempCache = AckCache<8, gcode::GetTemperature>;
     using GetTempDebugCache = AckCache<8, gcode::GetTemperatureDebug>;
     using GetRPMCache = AckCache<8, gcode::GetRPM>;
     using GetSystemInfoCache = AckCache<8, gcode::GetSystemInfo>;
-=======
-                 gcode::OpenPlateLock, gcode::ClosePlateLock>;
-    using GetTempCache = AckCache<8, gcode::GetTemperature>;
-    using GetTempDebugCache = AckCache<8, gcode::GetTemperatureDebug>;
-    using GetRPMCache = AckCache<8, gcode::GetRPM>;
     using GetPlateLockStateCache = AckCache<8, gcode::GetPlateLockState>;
     using GetPlateLockStateDebugCache =
         AckCache<8, gcode::GetPlateLockStateDebug>;
->>>>>>> c29dcf73
 
   public:
     static constexpr size_t TICKS_TO_WAIT_ON_SEND = 10;
@@ -87,13 +74,11 @@
           // NOLINTNEXTLINE(readability-redundant-member-init)
           get_temp_debug_cache(),
           // NOLINTNEXTLINE(readability-redundant-member-init)
-<<<<<<< HEAD
-          get_system_info_cache() {}
-=======
+          get_system_info_cache(),
+          // NOLINTNEXTLINE(readability-redundant-member-init)
           get_plate_lock_state_cache(),
           // NOLINTNEXTLINE(readability-redundant-member-init)
           get_plate_lock_state_debug_cache() {}
->>>>>>> c29dcf73
     HostCommsTask(const HostCommsTask& other) = delete;
     auto operator=(const HostCommsTask& other) -> HostCommsTask& = delete;
     HostCommsTask(HostCommsTask&& other) noexcept = delete;
@@ -336,17 +321,10 @@
     template <typename InputIt, typename InputLimit>
     requires std::forward_iterator<InputIt> &&
         std::sized_sentinel_for<InputLimit, InputIt>
-<<<<<<< HEAD
     auto visit_message(const messages::GetSystemInfoResponse& response,
                        InputIt tx_into, InputLimit tx_limit) -> InputIt {
         auto cache_entry =
             get_system_info_cache.remove_if_present(response.responding_to_id);
-=======
-    auto visit_message(const messages::GetPlateLockStateResponse& response,
-                       InputIt tx_into, InputLimit tx_limit) -> InputIt {
-        auto cache_entry = get_plate_lock_state_cache.remove_if_present(
-            response.responding_to_id);
->>>>>>> c29dcf73
         return std::visit(
             [tx_into, tx_limit, response](auto cache_element) {
                 using T = std::decay_t<decltype(cache_element)>;
@@ -356,10 +334,29 @@
                         errors::ErrorCode::BAD_MESSAGE_ACKNOWLEDGEMENT);
                 } else {
                     return cache_element.write_response_into(
-<<<<<<< HEAD
                         tx_into, tx_limit, response.serial_number,
                         response.fw_version, response.hw_version);
-=======
+                }
+            },
+            cache_entry);
+    }
+    
+    template <typename InputIt, typename InputLimit>
+    requires std::forward_iterator<InputIt> &&
+        std::sized_sentinel_for<InputLimit, InputIt>
+    auto visit_message(const messages::GetPlateLockStateResponse& response,
+                       InputIt tx_into, InputLimit tx_limit) -> InputIt {
+        auto cache_entry = get_plate_lock_state_cache.remove_if_present(
+            response.responding_to_id);
+        return std::visit(
+            [tx_into, tx_limit, response](auto cache_element) {
+                using T = std::decay_t<decltype(cache_element)>;
+                if constexpr (std::is_same_v<std::monostate, T>) {
+                    return errors::write_into(
+                        tx_into, tx_limit,
+                        errors::ErrorCode::BAD_MESSAGE_ACKNOWLEDGEMENT);
+                } else {
+                    return cache_element.write_response_into(
                         tx_into, tx_limit, response.plate_lock_state);
                 }
             },
@@ -385,7 +382,6 @@
                         tx_into, tx_limit, response.plate_lock_state,
                         response.plate_lock_open_state,
                         response.plate_lock_closed_state);
->>>>>>> c29dcf73
                 }
             },
             cache_entry);
@@ -876,12 +872,9 @@
     GetTempCache get_temp_cache;
     GetRPMCache get_rpm_cache;
     GetTempDebugCache get_temp_debug_cache;
-<<<<<<< HEAD
     GetSystemInfoCache get_system_info_cache;
-=======
     GetPlateLockStateCache get_plate_lock_state_cache;
     GetPlateLockStateDebugCache get_plate_lock_state_debug_cache;
->>>>>>> c29dcf73
     bool may_connect_latch = true;
 };
 
