/*
 * the primary interface to the host communications task
 */
#pragma once

#include <array>
#include <cstring>
#include <optional>
#include <utility>
#include <variant>

#include "hal/message_queue.hpp"
#include "heater-shaker/ack_cache.hpp"
#include "heater-shaker/errors.hpp"
#include "heater-shaker/gcode_parser.hpp"
#include "heater-shaker/gcodes.hpp"
#include "heater-shaker/messages.hpp"
#include "heater-shaker/tasks.hpp"
#include "heater-shaker/version.hpp"

namespace tasks {
template <template <class> class QueueImpl>
struct Tasks;
};

namespace host_comms_task {

using Message = messages::HostCommsMessage;

// By using a template template parameter here, we allow the code instantiating
// this template to do so as HostCommsTask<SomeQueueImpl> rather than
// HeaterTask<SomeQueueImpl<Message>>
template <template <class> class QueueImpl>
requires MessageQueue<QueueImpl<Message>, Message>
class HostCommsTask {
  public:
    using Queue = QueueImpl<Message>;

  private:
    using GCodeParser = gcode::GroupParser<
        gcode::SetRPM, gcode::SetTemperature, gcode::GetRPM,
        gcode::GetTemperature, gcode::SetAcceleration,
        gcode::GetTemperatureDebug, gcode::SetPIDConstants,
        gcode::SetHeaterPowerTest, gcode::EnterBootloader, gcode::GetSystemInfo,
        gcode::Home, gcode::ActuateSolenoid, gcode::DebugControlPlateLockMotor,
        gcode::SetSerialNumber>;
    using AckOnlyCache =
        AckCache<8, gcode::SetRPM, gcode::SetTemperature,
                 gcode::SetAcceleration, gcode::SetPIDConstants,
                 gcode::SetHeaterPowerTest, gcode::EnterBootloader, gcode::Home,
                 gcode::ActuateSolenoid, gcode::DebugControlPlateLockMotor,
                 gcode::SetSerialNumber>;
    using GetTempCache = AckCache<8, gcode::GetTemperature>;
    using GetTempDebugCache = AckCache<8, gcode::GetTemperatureDebug>;
    using GetRPMCache = AckCache<8, gcode::GetRPM>;
    using GetSystemInfoCache = AckCache<8, gcode::GetSystemInfo>;

  public:
    static constexpr size_t TICKS_TO_WAIT_ON_SEND = 10;
    explicit HostCommsTask(Queue& q)
        : message_queue(q),
          task_registry(nullptr),
          // These nolints are because if you don't have these inits, host
          // builds complain NOLINTNEXTLINE(readability-redundant-member-init)
          ack_only_cache(),
          // NOLINTNEXTLINE(readability-redundant-member-init)
          get_temp_cache(),
          // NOLINTNEXTLINE(readability-redundant-member-init)
          get_rpm_cache(),
          // NOLINTNEXTLINE(readability-redundant-member-init)
          get_temp_debug_cache(),
          // NOLINTNEXTLINE(readability-redundant-member-init)
          get_system_info_cache() {}
    HostCommsTask(const HostCommsTask& other) = delete;
    auto operator=(const HostCommsTask& other) -> HostCommsTask& = delete;
    HostCommsTask(HostCommsTask&& other) noexcept = delete;
    auto operator=(HostCommsTask&& other) noexcept -> HostCommsTask& = delete;
    ~HostCommsTask() = default;
    auto get_message_queue() -> Queue& { return message_queue; }
    void provide_tasks(tasks::Tasks<QueueImpl>* other_tasks) {
        task_registry = other_tasks;
    }

    /**
     * run_once() runs one spin of the task. This means it
     * - waits for a message to come in on its queue (either from another task,
     *or from the USB input handling machinery)
     * - handles the message
     *   - which may include sending other messages
     *   - which may include writing back a response string
     *
     * A buffer for the response string is provided by the caller, and it's
     *sadly provided as a c-style pointer+length pair because that's
     *fundamentally what it is. We could wrap it as an iterator pair, but it's
     *nice to be honest.
     *
     * This function returns the amount of data it actually wrote into tx_into.
     **/

    template <typename InputIt, typename InputLimit>
    requires std::forward_iterator<InputIt> &&
        std::sized_sentinel_for<InputLimit, InputIt>
    auto run_once(InputIt tx_into, InputLimit tx_limit) -> InputLimit {
        auto message = Message(std::monostate());

        // This is the call down to the provided queue. It may block
        // indefinitely
        message_queue.recv(&message);

        // We should now be guaranteed to have a message, and can visit it to do
        // our actual work.

        // we need a this-capturing lambda to pass on the call to our set of
        // member function overloads because otherwise we would need a pointer
        // to member function, and you can't really do that with variant visit.
        // we also need to current the transmit buffer details in.
        auto visit_helper = [this, tx_into,
                             tx_limit](auto& message) -> InputIt {
            return this->visit_message(message, tx_into, tx_limit);
        };

        // now, calling visit on the visit helper will pass through the calls to
        // our message handlers, and will pass through whatever the messages
        // return (aka how much data they wrote, if any) to the caller.
        return std::visit(visit_helper, message);
    }

    [[nodiscard]] auto may_connect() const -> bool { return may_connect_latch; }

  private:
    /**
     * visit_message is a set of overloads for all the messages that the task
     * accepts. Because of the way we're calling this, in a lambda with an auto
     * param passed to std::visit, the compiler ensures that we have a handler
     * for every kind of message we accept. All these functions have uniform
     * arguments (the particular message they handle and the tx buffer details)
     * and the same return type (how many bytes they put into the buffer, if
     * any). They may call other handler functions - for instance, the one that
     * handles incoming messages from usb does essentially this same pattern
     * again for whatever gcodes it parses.
     * */
    template <typename InputIt, typename InputLimit>
    requires std::forward_iterator<InputIt> &&
        std::sized_sentinel_for<InputLimit, InputIt>
    auto visit_message(const messages::IncomingMessageFromHost& msg,
                       InputIt tx_into, InputLimit tx_limit) -> InputIt {
        // The parser is only really guaranteed to work if the message is
        // complete, ending in a newline, so let's make sure of that
        auto parser = GCodeParser();
        const auto* newline_at = std::find_if(
            msg.buffer, msg.limit,
            [](const auto& ch) { return ch == '\n' || ch == '\r'; });
        if (newline_at == msg.limit) {
            return tx_into;
        }
        // We're going to accumulate all the responses or errors we need into
        // our tx buffer if we can, so let's make some temps we're free to
        // modify.
        const auto* current = msg.buffer;
        InputIt current_tx_head = tx_into;
        // As in run_once, we're going to use std::visit to invoke a set of
        // member function overloads that also take other arguments, so we need
        // a lambda that closes over the extra arguments and curries them into
        // the member functions, as well as currying in the this pointer
        auto visit_helper = [this, &current_tx_head, &tx_limit](
                                auto gcode) -> std::pair<bool, InputIt> {
            return this->visit_gcode(gcode, current_tx_head, tx_limit);
        };
        while (true) {
            // Parse an incremental gcode
            auto maybe_parsed = parser.parse_available(current, msg.limit);
            current = maybe_parsed.second;
            // Visit it; this may write stuff to the transmit buffer, send
            // further messages, etc
            auto handled = std::visit(visit_helper, maybe_parsed.first);
            // Account for anything the handler might have written
            current_tx_head = handled.second;
            if (current_tx_head >= tx_limit) {
                // Something bad has happened, we overran or are about to
                // overrun our tx buffer, should let upstream know
                current_tx_head = errors::write_into(
                    tx_into, tx_limit, errors::ErrorCode::USB_TX_OVERRUN);

                break;
            }

            if ((!handled.first) || (current == msg.limit)) {
                // parse done
                break;
            }
        }
        return current_tx_head;
    }

    template <typename InputIt, typename InputLimit>
    requires std::forward_iterator<InputIt> &&
        std::sized_sentinel_for<InputLimit, InputIt>
    auto visit_message(const messages::AcknowledgePrevious& msg,
                       InputIt tx_into, InputLimit tx_limit) -> InputIt {
        auto cache_entry =
            ack_only_cache.remove_if_present(msg.responding_to_id);
        return std::visit(
            [tx_into, tx_limit, msg](auto cache_element) {
                using T = std::decay_t<decltype(cache_element)>;
                if constexpr (std::is_same_v<std::monostate, T>) {
                    return errors::write_into(
                        tx_into, tx_limit,
                        errors::ErrorCode::BAD_MESSAGE_ACKNOWLEDGEMENT);
                } else if (msg.with_error != errors::ErrorCode::NO_ERROR) {
                    return errors::write_into(tx_into, tx_limit,
                                              msg.with_error);
                } else {
                    return cache_element.write_response_into(tx_into, tx_limit);
                }
            },
            cache_entry);
    }

    template <typename InputIt, typename InputLimit>
    requires std::forward_iterator<InputIt> &&
        std::sized_sentinel_for<InputLimit, InputIt>
    auto visit_message(const messages::ErrorMessage& msg, InputIt tx_into,
                       InputLimit tx_limit) -> InputIt {
        return errors::write_into(tx_into, tx_limit, msg.code);
    }

    template <typename InputIt, typename InputLimit>
    requires std::forward_iterator<InputIt> &&
        std::sized_sentinel_for<InputLimit, InputIt>
    auto visit_message(const std::monostate& ignore, InputIt tx_into,
                       InputLimit tx_limit) -> InputIt {
        static_cast<void>(ignore);
        static_cast<void>(tx_into);
        static_cast<void>(tx_limit);
        return tx_into;
    }

    template <typename InputIt, typename InputLimit>
    requires std::forward_iterator<InputIt> &&
        std::sized_sentinel_for<InputLimit, InputIt>
    auto visit_message(const messages::GetTemperatureResponse& response,
                       InputIt tx_into, InputLimit tx_limit) -> InputIt {
        auto cache_entry =
            get_temp_cache.remove_if_present(response.responding_to_id);
        return std::visit(
            [tx_into, tx_limit, response](auto cache_element) {
                using T = std::decay_t<decltype(cache_element)>;
                if constexpr (std::is_same_v<std::monostate, T>) {
                    return errors::write_into(
                        tx_into, tx_limit,
                        errors::ErrorCode::BAD_MESSAGE_ACKNOWLEDGEMENT);
                } else {
                    if (response.with_error != errors::ErrorCode::NO_ERROR) {
                        return errors::write_into(tx_into, tx_limit,
                                                  response.with_error);
                    }
                    return cache_element.write_response_into(
                        tx_into, tx_limit, response.current_temperature,
                        response.setpoint_temperature);
                }
            },
            cache_entry);
    }

    template <typename InputIt, typename InputLimit>
    requires std::forward_iterator<InputIt> &&
        std::sized_sentinel_for<InputLimit, InputIt>
    auto visit_message(const messages::GetTemperatureDebugResponse& response,
                       InputIt tx_into, InputLimit tx_limit) -> InputIt {
        auto cache_entry =
            get_temp_debug_cache.remove_if_present(response.responding_to_id);
        return std::visit(
            [tx_into, tx_limit, response](auto cache_element) {
                using T = std::decay_t<decltype(cache_element)>;
                if constexpr (std::is_same_v<std::monostate, T>) {
                    return errors::write_into(
                        tx_into, tx_limit,
                        errors::ErrorCode::BAD_MESSAGE_ACKNOWLEDGEMENT);
                } else {
                    return cache_element.write_response_into(
                        tx_into, tx_limit, response.pad_a_temperature,
                        response.pad_b_temperature, response.board_temperature,
                        response.pad_a_adc, response.pad_b_adc,
                        response.board_adc, response.power_good);
                }
            },
            cache_entry);
    }

    template <typename InputIt, typename InputLimit>
    requires std::forward_iterator<InputIt> &&
        std::sized_sentinel_for<InputLimit, InputIt>
    auto visit_message(const messages::GetRPMResponse& response,
                       InputIt tx_into, InputLimit tx_limit) -> InputIt {
        auto cache_entry =
            get_rpm_cache.remove_if_present(response.responding_to_id);
        return std::visit(
            [tx_into, tx_limit, response](auto cache_element) {
                using T = std::decay_t<decltype(cache_element)>;
                if constexpr (std::is_same_v<std::monostate, T>) {
                    return errors::write_into(
                        tx_into, tx_limit,
                        errors::ErrorCode::BAD_MESSAGE_ACKNOWLEDGEMENT);
                } else {
                    return cache_element.write_response_into(
                        tx_into, tx_limit, response.current_rpm,
                        response.setpoint_rpm);
                }
            },
            cache_entry);
    }

    template <typename InputIt, typename InputLimit>
<<<<<<< HEAD
    requires std::forward_iterator<InputIt>&&
        std::sized_sentinel_for<InputLimit, InputIt> auto
        visit_message(const messages::GetSystemInfoResponse& response, InputIt tx_into,
                      InputLimit tx_limit) -> InputIt {
        auto cache_entry = 
            get_system_info_cache.remove_if_present(response.responding_to_id);
        return std::visit(
            [tx_into, tx_limit, response](auto cache_element) {
                using T = std::decay_t<decltype(cache_element)>;
                if constexpr (std::is_same_v<std::monostate, T>) {
                    return errors::write_into(
                        tx_into, tx_limit,
                        errors::ErrorCode::BAD_MESSAGE_ACKNOWLEDGEMENT);
                } else {
                    return cache_element.write_response_into(
                        tx_into, tx_limit, response.serial_number,
                        response.fw_version, response.hw_version);
                }
            },
            cache_entry);
    }

    template <typename InputIt, typename InputLimit>
    requires std::forward_iterator<InputIt>&&
        std::sized_sentinel_for<InputLimit, InputIt> auto
        visit_message(const messages::ForceUSBDisconnectMessage& response,
                      InputIt tx_into, InputLimit tx_limit) -> InputIt {
=======
    requires std::forward_iterator<InputIt> &&
        std::sized_sentinel_for<InputLimit, InputIt>
    auto visit_message(const messages::ForceUSBDisconnectMessage& response,
                       InputIt tx_into, InputLimit tx_limit) -> InputIt {
>>>>>>> 56efc1a2
        static_cast<void>(tx_limit);
        auto acknowledgement =
            messages::AcknowledgePrevious{.responding_to_id = response.id};
        may_connect_latch = false;
        static_cast<void>(task_registry->system->get_message_queue().try_send(
            acknowledgement));
        return tx_into;
    }

    /**
     * visit_gcode() is a set of member function overloads, each of which is
     * called when we parse the appropriate gcode out of the receive buffer.
     * They also get the transmit buffer details so they can write back data.
     * */

    // our parse-done handler does nothing
    template <typename InputIt, typename InputLimit>
    requires std::forward_iterator<InputIt> &&
        std::sized_sentinel_for<InputLimit, InputIt>
    auto visit_gcode(const std::monostate& ignore, InputIt tx_into,
                     InputLimit tx_limit) -> std::pair<bool, InputIt> {
        static_cast<void>(ignore);
        static_cast<void>(tx_into);
        static_cast<void>(tx_limit);
        return std::make_pair(true, tx_into);
    }

    template <typename InputIt, typename InputLimit>
<<<<<<< HEAD
    requires std::forward_iterator<InputIt>&&
        std::sized_sentinel_for<InputLimit, InputIt> auto
        visit_gcode(const gcode::GetSystemInfo& gcode, InputIt tx_into,
                    InputLimit tx_limit) -> std::pair<bool, InputIt> {
        auto id = get_system_info_cache.add(gcode);
        if (id == 0) {
            return std::make_pair(
                false, errors::write_into(tx_into, tx_limit,
                                          errors::ErrorCode::GCODE_CACHE_FULL));
        }
        auto message = messages::GetSystemInfoMessage{.id = id};
        if (!task_registry->system->get_message_queue().try_send(
                message, TICKS_TO_WAIT_ON_SEND)) {
            auto wrote_to = errors::write_into(
                tx_into, tx_limit, errors::ErrorCode::INTERNAL_QUEUE_FULL);
            get_system_info_cache.remove_if_present(id);
            return std::make_pair(false, wrote_to);
        }
        return std::make_pair(true, tx_into);
    }

    template <typename InputIt, typename InputLimit>
    requires std::forward_iterator<InputIt>&&
        std::sized_sentinel_for<InputLimit, InputIt> auto
        visit_gcode(const gcode::SetSerialNumber& gcode, InputIt tx_into,
                    InputLimit tx_limit) -> std::pair<bool, InputIt> {
        auto id = ack_only_cache.add(gcode);
        if (id == 0) {
            return std::make_pair(
                false, errors::write_into(tx_into, tx_limit,
                                          errors::ErrorCode::GCODE_CACHE_FULL));
        }
        auto message =
            messages::SetSerialNumberMessage{.id = id, .serial_number = gcode.serial_number};
        if (!task_registry->system->get_message_queue().try_send(
                message, TICKS_TO_WAIT_ON_SEND)) {
            auto wrote_to = errors::write_into(
                tx_into, tx_limit, errors::ErrorCode::INTERNAL_QUEUE_FULL);
            ack_only_cache.remove_if_present(id);
            return std::make_pair(false, wrote_to);
        }
        return std::make_pair(true, tx_into);
=======
    requires std::forward_iterator<InputIt> &&
        std::sized_sentinel_for<InputLimit, InputIt>
    auto visit_gcode(const gcode::GetVersion& ignore, InputIt tx_into,
                     InputLimit tx_limit) -> std::pair<bool, InputIt> {
        static_cast<void>(ignore);
        auto written = gcode::GetVersion::write_response_into(
            tx_into, tx_limit, version::fw_version(), version::hw_version());
        return std::make_pair(true, written);
>>>>>>> 56efc1a2
    }

    template <typename InputIt, typename InputLimit>
    requires std::forward_iterator<InputIt> &&
        std::sized_sentinel_for<InputLimit, InputIt>
    auto visit_gcode(const gcode::ActuateSolenoid& solenoid_gcode,
                     InputIt tx_into, InputLimit tx_limit)
        -> std::pair<bool, InputIt> {
        auto id = ack_only_cache.add(solenoid_gcode);
        if (id == 0) {
            return std::make_pair(
                false, errors::write_into(tx_into, tx_limit,
                                          errors::ErrorCode::GCODE_CACHE_FULL));
        }
        auto message = messages::ActuateSolenoidMessage{
            .id = id, .current_ma = solenoid_gcode.current_ma};
        if (!task_registry->motor->get_message_queue().try_send(
                message, TICKS_TO_WAIT_ON_SEND)) {
            auto wrote_to = errors::write_into(
                tx_into, tx_limit, errors::ErrorCode::INTERNAL_QUEUE_FULL);
            ack_only_cache.remove_if_present(id);
            return std::make_pair(false, wrote_to);
        }
        return std::make_pair(true, tx_into);
    }

    template <typename InputIt, typename InputLimit>
    requires std::forward_iterator<InputIt> &&
        std::sized_sentinel_for<InputLimit, InputIt>
    auto visit_gcode(const gcode::Home& home_code, InputIt tx_into,
                     InputLimit tx_limit) -> std::pair<bool, InputIt> {
        auto id = ack_only_cache.add(home_code);
        if (id == 0) {
            return std::make_pair(
                false, errors::write_into(tx_into, tx_limit,
                                          errors::ErrorCode::GCODE_CACHE_FULL));
        }
        auto message = messages::BeginHomingMessage{.id = id};
        if (!task_registry->motor->get_message_queue().try_send(
                message, TICKS_TO_WAIT_ON_SEND)) {
            auto wrote_to = errors::write_into(
                tx_into, tx_limit, errors::ErrorCode::INTERNAL_QUEUE_FULL);
            ack_only_cache.remove_if_present(id);
            return std::make_pair(false, wrote_to);
        }
        return std::make_pair(true, tx_into);
    }

    template <typename InputIt, typename InputLimit>
    requires std::forward_iterator<InputIt> &&
        std::sized_sentinel_for<InputLimit, InputIt>
    auto visit_gcode(const gcode::SetRPM& gcode, InputIt tx_into,
                     InputLimit tx_limit) -> std::pair<bool, InputIt> {
        auto id = ack_only_cache.add(gcode);
        if (id == 0) {
            return std::make_pair(
                false, errors::write_into(tx_into, tx_limit,
                                          errors::ErrorCode::GCODE_CACHE_FULL));
        }
        auto message =
            messages::SetRPMMessage{.id = id, .target_rpm = gcode.rpm};
        if (!task_registry->motor->get_message_queue().try_send(
                message, TICKS_TO_WAIT_ON_SEND)) {
            auto wrote_to = errors::write_into(
                tx_into, tx_limit, errors::ErrorCode::INTERNAL_QUEUE_FULL);
            ack_only_cache.remove_if_present(id);
            return std::make_pair(false, wrote_to);
        }
        return std::make_pair(true, tx_into);
    }

    template <typename InputIt, typename InputLimit>
    requires std::forward_iterator<InputIt> &&
        std::sized_sentinel_for<InputLimit, InputIt>
    auto visit_gcode(const gcode::SetAcceleration& gcode, InputIt tx_into,
                     InputLimit tx_limit) -> std::pair<bool, InputIt> {
        auto id = ack_only_cache.add(gcode);
        if (id == 0) {
            return std::make_pair(
                false, errors::write_into(tx_into, tx_limit,
                                          errors::ErrorCode::GCODE_CACHE_FULL));
        }
        auto message = messages::SetAccelerationMessage{
            .id = id, .rpm_per_s = gcode.rpm_per_s};
        if (!task_registry->motor->get_message_queue().try_send(
                message, TICKS_TO_WAIT_ON_SEND)) {
            auto wrote_to = errors::write_into(
                tx_into, tx_limit, errors::ErrorCode::INTERNAL_QUEUE_FULL);
            ack_only_cache.remove_if_present(id);
            return std::make_pair(false, wrote_to);
        }
        return std::make_pair(true, tx_into);
    }

    template <typename InputIt, typename InputLimit>
    requires std::forward_iterator<InputIt> &&
        std::sized_sentinel_for<InputLimit, InputIt>
    auto visit_gcode(const gcode::GetRPM& gcode, InputIt tx_into,
                     InputLimit tx_limit) -> std::pair<bool, InputIt> {
        auto id = get_rpm_cache.add(gcode);
        if (id == 0) {
            return std::make_pair(
                false, errors::write_into(tx_into, tx_limit,
                                          errors::ErrorCode::GCODE_CACHE_FULL));
        }
        auto message = messages::GetRPMMessage{.id = id};
        if (!task_registry->motor->get_message_queue().try_send(
                message, TICKS_TO_WAIT_ON_SEND)) {
            auto wrote_to = errors::write_into(
                tx_into, tx_limit, errors::ErrorCode::INTERNAL_QUEUE_FULL);
            get_rpm_cache.remove_if_present(id);
            return std::make_pair(false, wrote_to);
        }
        return std::make_pair(true, tx_into);
    }

    template <typename InputIt, typename InputLimit>
    requires std::forward_iterator<InputIt> &&
        std::sized_sentinel_for<InputLimit, InputIt>
    auto visit_gcode(const gcode::SetTemperature& gcode, InputIt tx_into,
                     InputLimit tx_limit) -> std::pair<bool, InputIt> {
        auto id = ack_only_cache.add(gcode);
        if (id == 0) {
            return std::make_pair(
                false, errors::write_into(tx_into, tx_limit,
                                          errors::ErrorCode::GCODE_CACHE_FULL));
        }
        auto message = messages::SetTemperatureMessage{
            .id = id, .target_temperature = gcode.temperature};
        if (!task_registry->heater->get_message_queue().try_send(
                message, TICKS_TO_WAIT_ON_SEND)) {
            auto wrote_to = errors::write_into(
                tx_into, tx_limit, errors::ErrorCode::INTERNAL_QUEUE_FULL);
            ack_only_cache.remove_if_present(id);
            return std::make_pair(false, wrote_to);
        }
        return std::make_pair(true, tx_into);
    }

    template <typename InputIt, typename InputLimit>
    requires std::forward_iterator<InputIt> &&
        std::sized_sentinel_for<InputLimit, InputIt>
    auto visit_gcode(const gcode::GetTemperature& gcode, InputIt tx_into,
                     InputLimit tx_limit) -> std::pair<bool, InputIt> {
        auto id = get_temp_cache.add(gcode);
        if (id == 0) {
            return std::make_pair(
                false, errors::write_into(tx_into, tx_limit,
                                          errors::ErrorCode::GCODE_CACHE_FULL));
        }
        auto message = messages::GetTemperatureMessage{.id = id};
        if (!task_registry->heater->get_message_queue().try_send(
                message, TICKS_TO_WAIT_ON_SEND)) {
            auto wrote_to = errors::write_into(
                tx_into, tx_limit, errors::ErrorCode::INTERNAL_QUEUE_FULL);
            get_temp_cache.remove_if_present(id);
            return std::make_pair(false, wrote_to);
        }
        return std::make_pair(true, tx_into);
    }

    template <typename InputIt, typename InputLimit>
    requires std::forward_iterator<InputIt> &&
        std::sized_sentinel_for<InputLimit, InputIt>
    auto visit_gcode(const gcode::GetTemperatureDebug& gcode, InputIt tx_into,
                     InputLimit tx_limit) -> std::pair<bool, InputIt> {
        auto id = get_temp_debug_cache.add(gcode);
        if (id == 0) {
            return std::make_pair(
                false, errors::write_into(tx_into, tx_limit,
                                          errors::ErrorCode::GCODE_CACHE_FULL));
        }
        auto message = messages::GetTemperatureDebugMessage{.id = id};
        if (!task_registry->heater->get_message_queue().try_send(
                message, TICKS_TO_WAIT_ON_SEND)) {
            auto wrote_to = errors::write_into(
                tx_into, tx_limit, errors::ErrorCode::INTERNAL_QUEUE_FULL);
            get_temp_debug_cache.remove_if_present(id);
            return std::make_pair(false, wrote_to);
        }

        return std::make_pair(true, tx_into);
    }

    template <typename InputIt, typename InputLimit>
    requires std::forward_iterator<InputIt> &&
        std::sized_sentinel_for<InputLimit, InputIt>
    auto visit_gcode(const gcode::SetPIDConstants& gcode, InputIt tx_into,
                     InputLimit tx_limit) -> std::pair<bool, InputIt> {
        auto id = ack_only_cache.add(gcode);
        if (id == 0) {
            return std::make_pair(
                false, errors::write_into(tx_into, tx_limit,
                                          errors::ErrorCode::GCODE_CACHE_FULL));
        }

        auto message = messages::SetPIDConstantsMessage{
            .id = id, .kp = gcode.kp, .ki = gcode.ki, .kd = gcode.kd};
        bool send_result = false;
        switch (gcode.target) {
            case gcode::SetPIDConstants::HEATER:
                send_result =
                    task_registry->heater->get_message_queue().try_send(
                        message, TICKS_TO_WAIT_ON_SEND);
                break;
            case gcode::SetPIDConstants::MOTOR:
                send_result =
                    task_registry->motor->get_message_queue().try_send(
                        message, TICKS_TO_WAIT_ON_SEND);
        }
        if (!send_result) {
            auto wrote_to = errors::write_into(
                tx_into, tx_limit, errors::ErrorCode::INTERNAL_QUEUE_FULL);
            ack_only_cache.remove_if_present(id);
            return std::make_pair(false, wrote_to);
        }

        return std::make_pair(true, tx_into);
    }

    template <typename InputIt, typename InputLimit>
    requires std::forward_iterator<InputIt> &&
        std::sized_sentinel_for<InputLimit, InputIt>
    auto visit_gcode(const gcode::SetHeaterPowerTest& gcode, InputIt tx_into,
                     InputLimit tx_limit) -> std::pair<bool, InputIt> {
        auto id = ack_only_cache.add(gcode);
        if (id == 0) {
            return std::make_pair(
                false, errors::write_into(tx_into, tx_limit,
                                          errors::ErrorCode::GCODE_CACHE_FULL));
        }
        auto message =
            messages::SetPowerTestMessage{.id = id, .power = gcode.power};
        if (!task_registry->heater->get_message_queue().try_send(

                message, TICKS_TO_WAIT_ON_SEND)) {
            auto wrote_to = errors::write_into(
                tx_into, tx_limit, errors::ErrorCode::INTERNAL_QUEUE_FULL);
            ack_only_cache.remove_if_present(id);
            return std::make_pair(false, wrote_to);
        }

        return std::make_pair(true, tx_into);
    }

    template <typename InputIt, typename InputLimit>
    requires std::forward_iterator<InputIt> &&
        std::sized_sentinel_for<InputLimit, InputIt>
    auto visit_gcode(const gcode::DebugControlPlateLockMotor& gcode,
                     InputIt tx_into, InputLimit tx_limit)
        -> std::pair<bool, InputIt> {
        auto id = ack_only_cache.add(gcode);
        if (id == 0) {
            return std::make_pair(
                false, errors::write_into(tx_into, tx_limit,
                                          errors::ErrorCode::GCODE_CACHE_FULL));
        }
        auto message =
            messages::SetPlateLockPowerMessage{.id = id, .power = gcode.power};
        if (!task_registry->motor->get_message_queue().try_send(
                message, TICKS_TO_WAIT_ON_SEND)) {
            auto wrote_to = errors::write_into(
                tx_into, tx_limit, errors::ErrorCode::INTERNAL_QUEUE_FULL);
            ack_only_cache.remove_if_present(id);
            return std::make_pair(false, wrote_to);
        }

        return std::make_pair(true, tx_into);
    }

    template <typename InputIt, typename InputLimit>
    requires std::forward_iterator<InputIt> &&
        std::sized_sentinel_for<InputLimit, InputIt>
    auto visit_gcode(const gcode::EnterBootloader& gcode, InputIt tx_into,
                     InputLimit tx_limit) -> std::pair<bool, InputIt> {
        auto id = ack_only_cache.add(gcode);
        if (id == 0) {
            return std::make_pair(
                false, errors::write_into(tx_into, tx_limit,
                                          errors::ErrorCode::GCODE_CACHE_FULL));
        }

        auto message = messages::EnterBootloaderMessage{.id = id};
        if (!task_registry->system->get_message_queue().try_send(
                message, TICKS_TO_WAIT_ON_SEND)) {
            auto wrote_to = errors::write_into(
                tx_into, tx_limit, errors::ErrorCode::INTERNAL_QUEUE_FULL);
            ack_only_cache.remove_if_present(id);
            return std::make_pair(false, wrote_to);
        }

        return std::make_pair(true, tx_into);
    }

    // Our error handler just writes an error and bails
    template <typename InputIt, typename InputLimit>
    requires std::forward_iterator<InputIt> &&
        std::sized_sentinel_for<InputLimit, InputIt>
    auto visit_gcode(const GCodeParser::ParseError& _ignore, InputIt tx_into,
                     InputLimit tx_limit) -> std::pair<bool, InputIt> {
        static_cast<void>(_ignore);
        return std::make_pair(
            false, errors::write_into(tx_into, tx_limit,
                                      errors::ErrorCode::UNHANDLED_GCODE));
    }
    Queue& message_queue;
    tasks::Tasks<QueueImpl>* task_registry;
    AckOnlyCache ack_only_cache;
    GetTempCache get_temp_cache;
    GetRPMCache get_rpm_cache;
    GetTempDebugCache get_temp_debug_cache;
    GetSystemInfoCache get_system_info_cache;
    bool may_connect_latch = true;
};

};  // namespace host_comms_task<|MERGE_RESOLUTION|>--- conflicted
+++ resolved
@@ -311,11 +311,10 @@
     }
 
     template <typename InputIt, typename InputLimit>
-<<<<<<< HEAD
-    requires std::forward_iterator<InputIt>&&
-        std::sized_sentinel_for<InputLimit, InputIt> auto
-        visit_message(const messages::GetSystemInfoResponse& response, InputIt tx_into,
-                      InputLimit tx_limit) -> InputIt {
+    requires std::forward_iterator<InputIt> &&
+        std::sized_sentinel_for<InputLimit, InputIt>
+    auto visit_message(const messages::GetSystemInfoResponse& response,
+                       InputIt tx_into, InputLimit tx_limit) -> InputIt {
         auto cache_entry = 
             get_system_info_cache.remove_if_present(response.responding_to_id);
         return std::visit(
@@ -335,16 +334,10 @@
     }
 
     template <typename InputIt, typename InputLimit>
-    requires std::forward_iterator<InputIt>&&
-        std::sized_sentinel_for<InputLimit, InputIt> auto
-        visit_message(const messages::ForceUSBDisconnectMessage& response,
-                      InputIt tx_into, InputLimit tx_limit) -> InputIt {
-=======
     requires std::forward_iterator<InputIt> &&
         std::sized_sentinel_for<InputLimit, InputIt>
     auto visit_message(const messages::ForceUSBDisconnectMessage& response,
                        InputIt tx_into, InputLimit tx_limit) -> InputIt {
->>>>>>> 56efc1a2
         static_cast<void>(tx_limit);
         auto acknowledgement =
             messages::AcknowledgePrevious{.responding_to_id = response.id};
@@ -373,11 +366,10 @@
     }
 
     template <typename InputIt, typename InputLimit>
-<<<<<<< HEAD
-    requires std::forward_iterator<InputIt>&&
-        std::sized_sentinel_for<InputLimit, InputIt> auto
-        visit_gcode(const gcode::GetSystemInfo& gcode, InputIt tx_into,
-                    InputLimit tx_limit) -> std::pair<bool, InputIt> {
+    requires std::forward_iterator<InputIt> &&
+        std::sized_sentinel_for<InputLimit, InputIt>
+    auto visit_gcode(const gcode::GetSystemInfo& gcode, InputIt tx_into,
+                     InputLimit tx_limit) -> std::pair<bool, InputIt> {
         auto id = get_system_info_cache.add(gcode);
         if (id == 0) {
             return std::make_pair(
@@ -396,9 +388,9 @@
     }
 
     template <typename InputIt, typename InputLimit>
-    requires std::forward_iterator<InputIt>&&
-        std::sized_sentinel_for<InputLimit, InputIt> auto
-        visit_gcode(const gcode::SetSerialNumber& gcode, InputIt tx_into,
+    requires std::forward_iterator<InputIt> &&
+        std::sized_sentinel_for<InputLimit, InputIt>
+    auto visit_gcode(const gcode::SetSerialNumber& gcode, InputIt tx_into,
                     InputLimit tx_limit) -> std::pair<bool, InputIt> {
         auto id = ack_only_cache.add(gcode);
         if (id == 0) {
@@ -416,16 +408,6 @@
             return std::make_pair(false, wrote_to);
         }
         return std::make_pair(true, tx_into);
-=======
-    requires std::forward_iterator<InputIt> &&
-        std::sized_sentinel_for<InputLimit, InputIt>
-    auto visit_gcode(const gcode::GetVersion& ignore, InputIt tx_into,
-                     InputLimit tx_limit) -> std::pair<bool, InputIt> {
-        static_cast<void>(ignore);
-        auto written = gcode::GetVersion::write_response_into(
-            tx_into, tx_limit, version::fw_version(), version::hw_version());
-        return std::make_pair(true, written);
->>>>>>> 56efc1a2
     }
 
     template <typename InputIt, typename InputLimit>
