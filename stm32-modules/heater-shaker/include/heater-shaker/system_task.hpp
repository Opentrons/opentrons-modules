--- conflicted
+++ resolved
@@ -151,7 +151,6 @@
     }
 
     template <typename Policy>
-<<<<<<< HEAD
     auto visit_message(const messages::SetSerialNumberMessage& msg, Policy& policy)
         -> void {
         auto response = messages::AcknowledgePrevious{.responding_to_id = msg.id};
@@ -178,12 +177,8 @@
     }
 
     template <typename Policy>
-    requires SystemExecutionPolicy<Policy> auto visit_message(
-        const std::monostate& message, Policy& policy) -> void {
-=======
     requires SystemExecutionPolicy<Policy>
     auto visit_message(const std::monostate& message, Policy& policy) -> void {
->>>>>>> 56efc1a2
         static_cast<void>(message);
         static_cast<void>(policy);
     }
