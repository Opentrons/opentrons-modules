--- conflicted
+++ resolved
@@ -22,14 +22,11 @@
   test_m115.cpp
   test_g28d.cpp
   test_m240d.cpp
-<<<<<<< HEAD
-  test_m996.cpp
-=======
   test_m241.cpp
   test_m241d.cpp
   test_m242.cpp
   test_m243.cpp
->>>>>>> c29dcf73
+  test_m996.cpp
   test_pid.cpp
   test_double_buffer.cpp
   test_host_comms_task.cpp
