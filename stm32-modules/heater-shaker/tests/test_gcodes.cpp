#include <array>

#include "catch2/catch.hpp"
#pragma GCC diagnostic push
#pragma GCC diagnostic ignored "-Wformat-truncation"
#include "heater-shaker/gcodes.hpp"
#pragma GCC diagnostic pop

SCENARIO("SetRPM parser works") {
    GIVEN("an empty string") {
        std::string to_parse = "";

        WHEN("calling parse") {
            auto result =
                gcode::SetRPM::parse(to_parse.cbegin(), to_parse.cend());
            THEN("nothing should be parsed") {
                REQUIRE(!result.first.has_value());
                REQUIRE(result.second == to_parse.cbegin());
            }
        }
    }

    GIVEN("a fully non-matching string") {
        std::string to_parse = "asdhalghasdasd ";

        WHEN("calling parse") {
            auto result =
                gcode::SetRPM::parse(to_parse.cbegin(), to_parse.cend());
            THEN("nothing should be parsed") {
                REQUIRE(!result.first.has_value());
                REQUIRE(result.second == to_parse.cbegin());
            }
        }
    }

    GIVEN("a string with prefix only") {
        auto to_parse = std::array{'M', '3', ' ', 'S'};

        WHEN("calling parse") {
            auto result =
                gcode::SetRPM::parse(to_parse.cbegin(), to_parse.cend());
            THEN("nothing should be parsed") {
                REQUIRE(!result.first.has_value());
                REQUIRE(result.second == to_parse.cbegin());
            }
        }
    }

    GIVEN("a string with a subprefix matching only") {
        std::string to_parse = "Masdlasfhalsd\r\n";
        WHEN("calling parse") {
            auto result =
                gcode::SetRPM::parse(to_parse.cbegin(), to_parse.cend());
            THEN("nothing should be parsed") {
                REQUIRE(!result.first.has_value());
                REQUIRE(result.second == to_parse.cbegin());
            }
        }
    }

    GIVEN("a string with a prefix matching but bad data") {
        std::string to_parse = "M3 Salsjdhas\r\n";
        WHEN("calling parse") {
            auto result =
                gcode::SetRPM::parse(to_parse.cbegin(), to_parse.cend());

            THEN("nothing should be parsed") {
                REQUIRE(!result.first.has_value());
                REQUIRE(result.second == to_parse.cbegin());
            }
        }
    }

    GIVEN("a string with a matching prefix and float data") {
        std::string to_parse = "M3 S1000.0\r\n";
        WHEN("calling parse") {
            auto result =
                gcode::SetRPM::parse(to_parse.cbegin(), to_parse.cend());

            THEN("nothing should be parsed") {
                REQUIRE(!result.first.has_value());
                REQUIRE(result.second == to_parse.cbegin());
            }
        }
    }

    GIVEN("a string with a matching prefix and a negative value") {
        std::string to_parse = "M3 S-10\r\n";
        WHEN("calling parse") {
            auto result =
                gcode::SetRPM::parse(to_parse.cbegin(), to_parse.cend());

            THEN("nothing should be parsed") {
                REQUIRE(result.first.has_value());
                REQUIRE(result.first.value().rpm == -10);
                REQUIRE(result.second == to_parse.cbegin() + 7);
            }
        }
    }

    GIVEN("a string with a matching prefix and positive integral data") {
        std::string to_parse = "M3 S1000\r\n";
        WHEN("calling parse") {
            auto result =
                gcode::SetRPM::parse(to_parse.cbegin(), to_parse.cend());

            THEN("a gcode should be parsed") {
                REQUIRE(result.first.has_value());
                REQUIRE(result.first.value().rpm == 1000);
                REQUIRE(result.second == to_parse.cbegin() + 8);
            }
        }
    }

    GIVEN("a string with valid data and content afterwards") {
        std::string to_parse = "M3 S1000 asgasasd";
        WHEN("calling parse") {
            auto result =
                gcode::SetRPM::parse(to_parse.cbegin(), to_parse.cend());

            THEN("a gcode should be parsed") {
                REQUIRE(result.first.has_value());
                REQUIRE(result.first.value().rpm == 1000);
                AND_THEN(
                    "the iterator should past just past the end of the gcode") {
                    REQUIRE(result.second == to_parse.cbegin() + 8);
                }
            }
        }
    }

    GIVEN("a response buffer large enough for the response") {
        std::string response_buf(64, 'c');
        WHEN("filling the response") {
            auto written = gcode::SetRPM::write_response_into(
                response_buf.begin(), response_buf.end());
            THEN("the response should be filled") {
                REQUIRE_THAT(response_buf,
                             Catch::Matchers::StartsWith("M3 OK\n"));
                REQUIRE(written == response_buf.begin() + 6);
            }
        }
    }

    GIVEN("a response buffer not large enough for the response") {
        std::string response_buf(10, 'c');
        auto written = gcode::SetRPM::write_response_into(
            response_buf.begin(), response_buf.begin() + 3);
        THEN("the response should be filled only up to its size") {
            REQUIRE_THAT(response_buf, Catch::Matchers::Equals("M3 ccccccc"));
            REQUIRE(written == response_buf.begin() + 3);
        }
    }
}

SCENARIO("SetTemperature parser works") {
    GIVEN("an empty string") {
        std::string to_parse = "";

        WHEN("calling parse") {
            auto result = gcode::SetTemperature::parse(to_parse.cbegin(),
                                                       to_parse.cend());
            THEN("nothing should be parsed") {
                REQUIRE(!result.first.has_value());
                REQUIRE(result.second == to_parse.cbegin());
            }
        }
    }

    GIVEN("a fully non-matching string") {
        std::string to_parse = "asdhalghasdasd ";

        WHEN("calling parse") {
            auto result = gcode::SetTemperature::parse(to_parse.cbegin(),
                                                       to_parse.cend());
            THEN("nothing should be parsed") {
                REQUIRE(!result.first.has_value());
                REQUIRE(result.second == to_parse.cbegin());
            }
        }
    }

    GIVEN("a string with prefix only") {
        auto to_parse = std::array{'M', '1', '0', '4', ' ', 'S'};

        WHEN("calling parse") {
            auto result = gcode::SetTemperature::parse(to_parse.cbegin(),
                                                       to_parse.cend());
            THEN("nothing should be parsed") {
                REQUIRE(!result.first.has_value());
                REQUIRE(result.second == to_parse.cbegin());
            }
        }
    }

    GIVEN("a string with a subprefix matching only") {
        std::string to_parse = "Masdlasfhalsd\r\n";
        WHEN("calling parse") {
            auto result = gcode::SetTemperature::parse(to_parse.cbegin(),
                                                       to_parse.cend());
            THEN("nothing should be parsed") {
                REQUIRE(!result.first.has_value());
                REQUIRE(result.second == to_parse.cbegin());
            }
        }
    }

    GIVEN("a string with a prefix matching but bad data") {
        std::string to_parse = "M104 Salsjdhas\r\n";
        WHEN("calling parse") {
            auto result = gcode::SetTemperature::parse(to_parse.cbegin(),
                                                       to_parse.cend());

            THEN("nothing should be parsed") {
                REQUIRE(!result.first.has_value());
                REQUIRE(result.second == to_parse.cbegin());
            }
        }
    }

    GIVEN("a string with a matching prefix and a negative value") {
        std::string to_parse = "M104 S-10\r\n";
        WHEN("calling parse") {
            auto result = gcode::SetTemperature::parse(to_parse.cbegin(),
                                                       to_parse.cend());

            THEN("nothing should be parsed") {
                REQUIRE(!result.first.has_value());
                REQUIRE(result.second == to_parse.cbegin());
            }
        }
    }

    GIVEN("a string with a matching prefix and positive float data") {
        std::string to_parse = "M104 S25.25\r\n";
        WHEN("calling parse") {
            auto result = gcode::SetTemperature::parse(to_parse.cbegin(),
                                                       to_parse.cend());

            THEN("a value should be parsed") {
                REQUIRE(result.first.has_value());
                REQUIRE(result.first.value().temperature == 25.25);
                REQUIRE(result.second == to_parse.cbegin() + 11);
            }
        }
    }

    GIVEN("a string with a matching prefix and positive integral data") {
        std::string to_parse = "M104 S25\r\n";
        WHEN("calling parse") {
            auto result = gcode::SetTemperature::parse(to_parse.cbegin(),
                                                       to_parse.cend());

            THEN("a gcode should be parsed") {
                REQUIRE(result.first.has_value());
                REQUIRE(result.first.value().temperature == 25);
                REQUIRE(result.second == to_parse.cbegin() + 8);
            }
        }
    }

    GIVEN("a string with valid data and content afterwards") {
        std::string to_parse = "M104 S25.25 asgasasd";
        WHEN("calling parse") {
            auto result = gcode::SetTemperature::parse(to_parse.cbegin(),
                                                       to_parse.cend());

            THEN("a gcode should be parsed") {
                REQUIRE(result.first.has_value());
                REQUIRE(result.first.value().temperature == 25.25);
                AND_THEN(
                    "the iterator should point just past the end of the "
                    "gcode") {
                    REQUIRE(result.second == to_parse.cbegin() + 11);
                }
            }
        }
    }

    GIVEN("a response buffer large enough for the response") {
        std::string buffer(64, 'c');
        WHEN("filling response") {
            auto written = gcode::SetTemperature::write_response_into(
                buffer.begin(), buffer.end());
            THEN("the response should be written") {
                REQUIRE_THAT(buffer, Catch::Matchers::StartsWith("M104 OK\n"));
                REQUIRE(written == buffer.begin() + 8);
            }
        }
    }

    GIVEN("a response buffer not large enough for the response") {
        std::string buffer(10, 'c');
        WHEN("filling response") {
            auto written = gcode::SetTemperature::write_response_into(
                buffer.begin(), buffer.begin() + 5);
            THEN("the response should be written only up to the size") {
                REQUIRE_THAT(buffer, Catch::Matchers::Equals("M104 ccccc"));
                REQUIRE(written == buffer.begin() + 5);
            }
        }
    }
}

SCENARIO("GetTemperature parser works") {
    GIVEN("an empty string") {
        std::string to_parse = "";

        WHEN("calling parse") {
            auto result = gcode::GetTemperature::parse(to_parse.cbegin(),
                                                       to_parse.cend());
            THEN("nothing should be parsed") {
                REQUIRE(!result.first.has_value());
                REQUIRE(result.second == to_parse.cbegin());
            }
        }
    }

    GIVEN("a fully non-matching string") {
        std::string to_parse = "asdhalghasdasd ";

        WHEN("calling parse") {
            auto result = gcode::GetTemperature::parse(to_parse.cbegin(),
                                                       to_parse.cend());
            THEN("nothing should be parsed") {
                REQUIRE(!result.first.has_value());
                REQUIRE(result.second == to_parse.cbegin());
            }
        }
    }

    GIVEN("a string with a subprefix matching only") {
        std::string to_parse = "Masdlasfhalsd\r\n";
        WHEN("calling parse") {
            auto result = gcode::GetTemperature::parse(to_parse.cbegin(),
                                                       to_parse.cend());
            THEN("nothing should be parsed") {
                REQUIRE(!result.first.has_value());
                REQUIRE(result.second == to_parse.cbegin());
            }
        }
    }

    GIVEN("a string with a good gcode") {
        auto to_parse = std::array{'M', '1', '0', '5', '\r', '\n'};

        WHEN("calling parse") {
            auto result = gcode::GetTemperature::parse(to_parse.cbegin(),
                                                       to_parse.cend());
            THEN("a gcode should be parsed") {
                REQUIRE(result.first.has_value());
                REQUIRE(result.second == to_parse.cbegin() + 4);
            }
        }
    }

    GIVEN("a response buffer large enough for the formatted response") {
        std::string buffer(64, 'c');
        WHEN("filling response") {
            auto written = gcode::GetTemperature::write_response_into(
                buffer.begin(), buffer.end(), 10.25, 25.001);
            THEN("the response should be written in full") {
                REQUIRE_THAT(buffer, Catch::Matchers::StartsWith(
                                         "M105 C10.25 T25.00 OK\n"));
                REQUIRE(written == buffer.begin() + 22);
            }
        }
    }

    GIVEN("a response buffer not large enough for the formatted response") {
        std::string buffer(16, 'c');
        WHEN("filling response") {
            auto written = gcode::GetTemperature::write_response_into(
                buffer.begin(), buffer.begin() + 7, 10, 25);
            THEN("the response should write only up to the available space") {
                std::string response = "M105 Ccccccccccc";
                response.at(6) = '\0';
                REQUIRE_THAT(buffer, Catch::Matchers::Equals(response));
                REQUIRE(written != buffer.begin());
            }
        }
    }
}

SCENARIO("GetRPM parser works") {
    GIVEN("an empty string") {
        std::string to_parse = "";

        WHEN("calling parse") {
            auto result =
                gcode::GetRPM::parse(to_parse.cbegin(), to_parse.cend());
            THEN("nothing should be parsed") {
                REQUIRE(!result.first.has_value());
                REQUIRE(result.second == to_parse.cbegin());
            }
        }
    }

    GIVEN("a fully non-matching string") {
        std::string to_parse = "asdhalghasdasd ";

        WHEN("calling parse") {
            auto result =
                gcode::GetRPM::parse(to_parse.cbegin(), to_parse.cend());
            THEN("nothing should be parsed") {
                REQUIRE(!result.first.has_value());
                REQUIRE(result.second == to_parse.cbegin());
            }
        }
    }

    GIVEN("a string with a subprefix matching only") {
        std::string to_parse = "Masdlasfhalsd\r\n";
        WHEN("calling parse") {
            auto result =
                gcode::GetRPM::parse(to_parse.cbegin(), to_parse.cend());
            THEN("nothing should be parsed") {
                REQUIRE(!result.first.has_value());
                REQUIRE(result.second == to_parse.cbegin());
            }
        }
    }

    GIVEN("a string with a good gcode") {
        auto to_parse = std::array{'M', '1', '2', '3', '\r', '\n'};

        WHEN("calling parse") {
            auto result =
                gcode::GetRPM::parse(to_parse.cbegin(), to_parse.cend());
            THEN("a gcode should be parsed") {
                REQUIRE(result.first.has_value());
                REQUIRE(result.second == to_parse.cbegin() + 4);
            }
        }
    }

    GIVEN("a response buffer large enough for the formatted response") {
        std::string buffer(64, 'c');
        WHEN("filling response") {
            auto written = gcode::GetRPM::write_response_into(
                buffer.begin(), buffer.end(), 10, 25);
            THEN("the response should be written in full") {
                REQUIRE_THAT(buffer,
                             Catch::Matchers::StartsWith("M123 C10 T25 OK\n"));
                REQUIRE(written == buffer.begin() + 16);
            }
        }
    }

    GIVEN("a response buffer not large enough for the formatted response") {
        std::string buffer(16, 'c');
        WHEN("filling response") {
            auto written = gcode::GetRPM::write_response_into(
                buffer.begin(), buffer.begin() + 7, 10, 25);
            THEN("the response should write only up to the available space") {
                REQUIRE_THAT(buffer,
                             Catch::Matchers::Equals("M123 Ccccccccccc"));
                REQUIRE(written == buffer.begin() + 7);
            }
        }
    }
}

SCENARIO("SetAcceleration parser works") {
    GIVEN("an empty string") {
        std::string to_parse = "";

        WHEN("calling parse") {
            auto result = gcode::SetAcceleration::parse(to_parse.cbegin(),
                                                        to_parse.cend());
            THEN("nothing should be parsed") {
                REQUIRE(!result.first.has_value());
                REQUIRE(result.second == to_parse.cbegin());
            }
        }
    }

    GIVEN("a fully non-matching string") {
        std::string to_parse = "asdhalghasdasd ";

        WHEN("calling parse") {
            auto result = gcode::SetAcceleration::parse(to_parse.cbegin(),
                                                        to_parse.cend());
            THEN("nothing should be parsed") {
                REQUIRE(!result.first.has_value());
                REQUIRE(result.second == to_parse.cbegin());
            }
        }
    }

    GIVEN("a string with prefix only") {
        auto to_parse = std::array{'M', '1', '2', '4', ' ', 'S'};

        WHEN("calling parse") {
            auto result = gcode::SetAcceleration::parse(to_parse.cbegin(),
                                                        to_parse.cend());
            THEN("nothing should be parsed") {
                REQUIRE(!result.first.has_value());
                REQUIRE(result.second == to_parse.cbegin());
            }
        }
    }

    GIVEN("a string with a subprefix matching only") {
        std::string to_parse = "Masdlasfhalsd\r\n";
        WHEN("calling parse") {
            auto result = gcode::SetAcceleration::parse(to_parse.cbegin(),
                                                        to_parse.cend());
            THEN("nothing should be parsed") {
                REQUIRE(!result.first.has_value());
                REQUIRE(result.second == to_parse.cbegin());
            }
        }
    }

    GIVEN("a string with a prefix matching but bad data") {
        std::string to_parse = "M204 Salsjdhas\r\n";
        WHEN("calling parse") {
            auto result = gcode::SetAcceleration::parse(to_parse.cbegin(),
                                                        to_parse.cend());

            THEN("nothing should be parsed") {
                REQUIRE(!result.first.has_value());
                REQUIRE(result.second == to_parse.cbegin());
            }
        }
    }

    GIVEN("a string with a matching prefix and float data") {
        std::string to_parse = "M204 S1000.0\r\n";
        WHEN("calling parse") {
            auto result = gcode::SetAcceleration::parse(to_parse.cbegin(),
                                                        to_parse.cend());

            THEN("nothing should be parsed") {
                REQUIRE(!result.first.has_value());
                REQUIRE(result.second == to_parse.cbegin());
            }
        }
    }

    GIVEN("a string with a matching prefix and a negative value") {
        std::string to_parse = "M204 S-10\r\n";
        WHEN("calling parse") {
            auto result = gcode::SetAcceleration::parse(to_parse.cbegin(),
                                                        to_parse.cend());

            THEN("nothing should be parsed") {
                REQUIRE(result.first.has_value());
                REQUIRE(result.first.value().rpm_per_s == -10);
                REQUIRE(result.second == to_parse.cbegin() + 9);
            }
        }
    }

    GIVEN("a string with a matching prefix and positive integral data") {
        std::string to_parse = "M204 S1000\r\n";
        WHEN("calling parse") {
            auto result = gcode::SetAcceleration::parse(to_parse.cbegin(),
                                                        to_parse.cend());

            THEN("a gcode should be parsed") {
                REQUIRE(result.first.has_value());
                REQUIRE(result.first.value().rpm_per_s == 1000);
                REQUIRE(result.second == to_parse.cbegin() + 10);
            }
        }
    }

    GIVEN("a string with valid data and content afterwards") {
        std::string to_parse = "M204 S1000 asgasasd";
        WHEN("calling parse") {
            auto result = gcode::SetAcceleration::parse(to_parse.cbegin(),
                                                        to_parse.cend());

            THEN("a gcode should be parsed") {
                REQUIRE(result.first.has_value());
                REQUIRE(result.first.value().rpm_per_s == 1000);
                AND_THEN(
                    "the iterator should past just past the end of the gcode") {
                    REQUIRE(result.second == to_parse.cbegin() + 10);
                }
            }
        }
    }

    GIVEN("a response buffer large enough for the response") {
        std::string response_buf(64, 'c');
        WHEN("filling the response") {
            auto written = gcode::SetAcceleration::write_response_into(
                response_buf.begin(), response_buf.end());
            THEN("the response should be filled") {
                REQUIRE_THAT(response_buf,
                             Catch::Matchers::StartsWith("M204 OK\n"));
                REQUIRE(written == response_buf.begin() + 8);
            }
        }
    }

    GIVEN("a response buffer not large enough for the response") {
        std::string response_buf(10, 'c');
        auto written = gcode::SetAcceleration::write_response_into(
            response_buf.begin(), response_buf.begin() + 3);
        THEN("the response should be filled only up to its size") {
            REQUIRE_THAT(response_buf, Catch::Matchers::Equals("M20ccccccc"));
            REQUIRE(written == response_buf.begin() + 3);
        }
    }
}

SCENARIO("GetTemperatureDebug parser works") {
    GIVEN("an empty string") {
        std::string to_parse = "";

        WHEN("calling parse") {
            auto result = gcode::GetTemperatureDebug::parse(to_parse.cbegin(),
                                                            to_parse.cend());
            THEN("nothing should be parsed") {
                REQUIRE(!result.first.has_value());
                REQUIRE(result.second == to_parse.cbegin());
            }
        }
    }

    GIVEN("a fully non-matching string") {
        std::string to_parse = "asdhalghasdasd ";

        WHEN("calling parse") {
            auto result = gcode::GetTemperatureDebug::parse(to_parse.cbegin(),
                                                            to_parse.cend());
            THEN("nothing should be parsed") {
                REQUIRE(!result.first.has_value());
                REQUIRE(result.second == to_parse.cbegin());
            }
        }
    }

    GIVEN("a string with a subprefix matching only") {
        std::string to_parse = "M105asdlasfhalsd\r\n";
        WHEN("calling parse") {
            auto result = gcode::GetTemperatureDebug::parse(to_parse.cbegin(),
                                                            to_parse.cend());
            THEN("nothing should be parsed") {
                REQUIRE(!result.first.has_value());
                REQUIRE(result.second == to_parse.cbegin());
            }
        }
    }

    GIVEN("a string with a good gcode") {
        auto to_parse = std::string("M105.D\r\n");

        WHEN("calling parse") {
            auto result = gcode::GetTemperatureDebug::parse(to_parse.cbegin(),
                                                            to_parse.cend());
            THEN("a gcode should be parsed") {
                REQUIRE(result.first.has_value());
                REQUIRE(result.second == to_parse.cbegin() + 6);
            }
        }
    }

    GIVEN("a response buffer large enough for the formatted response") {
        std::string buffer(64, 'c');
        WHEN("filling response") {
            auto written = gcode::GetTemperatureDebug::write_response_into(
                buffer.begin(), buffer.end(), 10.25, 11.25, 12.25, 10, 11, 12,
                true);
            THEN("the response should be written in full") {
                REQUIRE_THAT(buffer, Catch::Matchers::StartsWith(
                                         "M105.D AT10.25 BT11.25 OT12.25 AD10 "
                                         "BD11 OD12 PG1 OK\n"));
                REQUIRE(written != buffer.begin());
            }
        }
    }

    GIVEN("a response buffer not large enough for the formatted response") {
        std::string buffer(16, 'c');
        WHEN("filling response") {
            auto written = gcode::GetTemperatureDebug::write_response_into(
                buffer.begin(), buffer.begin() + 7, 10.01, 11.2, 41.2, 44, 10,
                4, false);
            THEN("the response should write only up to the available space") {
                std::string response = "M105.Dcccccccccc";
                response.at(6) = '\0';
                REQUIRE_THAT(buffer, Catch::Matchers::Equals(response));
                REQUIRE(written != buffer.begin());
            }
        }
    }
}

SCENARIO("SetHeaterPIDConstants parser works") {
    GIVEN("an empty string") {
        std::string to_parse = "";

        WHEN("calling parse") {
            auto result = gcode::SetHeaterPIDConstants::parse(to_parse.cbegin(),
                                                              to_parse.cend());
            THEN("nothing should be parsed") {
                REQUIRE(!result.first.has_value());
                REQUIRE(result.second == to_parse.cbegin());
            }
        }
    }

    GIVEN("a fully non-matching string") {
        std::string to_parse = "asdhalghasdasd ";

        WHEN("calling parse") {
            auto result = gcode::SetHeaterPIDConstants::parse(to_parse.cbegin(),
                                                              to_parse.cend());
            THEN("nothing should be parsed") {
                REQUIRE(!result.first.has_value());
                REQUIRE(result.second == to_parse.cbegin());
            }
        }
    }

    GIVEN("a string with prefix only") {
        std::string to_parse = "M301 P\n";

        WHEN("calling parse") {
            auto result = gcode::SetHeaterPIDConstants::parse(to_parse.cbegin(),
                                                              to_parse.cend());
            THEN("nothing should be parsed") {
                REQUIRE(!result.first.has_value());
                REQUIRE(result.second == to_parse.cbegin());
            }
        }
    }

    GIVEN("a string with a subprefix matching only") {
        std::string to_parse = "Masdlasfhalsd\r\n";
        WHEN("calling parse") {
            auto result = gcode::SetHeaterPIDConstants::parse(to_parse.cbegin(),
                                                              to_parse.cend());
            THEN("nothing should be parsed") {
                REQUIRE(!result.first.has_value());
                REQUIRE(result.second == to_parse.cbegin());
            }
        }
    }

    GIVEN("a string with a prefix matching but bad data") {
        std::string to_parse = "M301 Palsjdhas\r\n";
        WHEN("calling parse") {
            auto result = gcode::SetHeaterPIDConstants::parse(to_parse.cbegin(),
                                                              to_parse.cend());

            THEN("nothing should be parsed") {
                REQUIRE(!result.first.has_value());
                REQUIRE(result.second == to_parse.cbegin());
            }
        }
    }

    GIVEN("a string with p ok and no i or d") {
        std::string to_parse = "M301 P22.1\r\n";
        WHEN("calling parse") {
            auto result = gcode::SetHeaterPIDConstants::parse(to_parse.cbegin(),
                                                              to_parse.cend());

            THEN("nothing should be parsed") {
                REQUIRE(!result.first.has_value());
                REQUIRE(result.second == to_parse.cbegin());
            }
        }
    }

    GIVEN("a string with p ok and i prefix only") {
        std::string to_parse = "M301 P22.1 I\r\n";
        WHEN("calling parse") {
            auto result = gcode::SetHeaterPIDConstants::parse(to_parse.cbegin(),
                                                              to_parse.cend());

            THEN("nothing should be parsed") {
                REQUIRE(!result.first.has_value());
                REQUIRE(result.second == to_parse.cbegin());
            }
        }
    }

    GIVEN("a string with p ok and i bad data") {
        std::string to_parse = "M301 P22.1 Isaoihdals\r\n";
        WHEN("calling parse") {
            auto result = gcode::SetHeaterPIDConstants::parse(to_parse.cbegin(),
                                                              to_parse.cend());

            THEN("nothing should be parsed") {
                REQUIRE(!result.first.has_value());
                REQUIRE(result.second == to_parse.cbegin());
            }
        }
    }

    GIVEN("a string with p and i ok and no d") {
        std::string to_parse = "M301 P22.1 I22.1\r\n";
        WHEN("calling parse") {
            auto result = gcode::SetHeaterPIDConstants::parse(to_parse.cbegin(),
                                                              to_parse.cend());

            THEN("nothing should be parsed") {
                REQUIRE(!result.first.has_value());
                REQUIRE(result.second == to_parse.cbegin());
            }
        }
    }

    GIVEN("a string with p and i ok and d prefix only") {
        std::string to_parse = "M301 P22.1 I55.1 D\r\n";
        WHEN("calling parse") {
            auto result = gcode::SetHeaterPIDConstants::parse(to_parse.cbegin(),
                                                              to_parse.cend());

            THEN("nothing should be parsed") {
                REQUIRE(!result.first.has_value());
                REQUIRE(result.second == to_parse.cbegin());
            }
        }
    }

    GIVEN("a string with p and i ok and d bad data") {
        std::string to_parse = "M301 P22.1 I55.1 Dasdas\r\n";
        WHEN("calling parse") {
            auto result = gcode::SetHeaterPIDConstants::parse(to_parse.cbegin(),
                                                              to_parse.cend());

            THEN("nothing should be parsed") {
                REQUIRE(!result.first.has_value());
                REQUIRE(result.second == to_parse.cbegin());
            }
        }
    }

    GIVEN("a correct command") {
        std::string to_parse = "M301 P22.1 I0.15 D-1.2\r\n";
        WHEN("calling parse") {
            auto result = gcode::SetHeaterPIDConstants::parse(to_parse.cbegin(),
                                                              to_parse.cend());

            THEN("a value should be parsed") {
                REQUIRE(result.first.has_value());
                REQUIRE_THAT(result.first.value().kp,
                             Catch::Matchers::WithinAbs(22.1, .01));
                REQUIRE_THAT(result.first.value().ki,
                             Catch::Matchers::WithinAbs(0.15, 0.001));
                REQUIRE_THAT(result.first.value().kd,
                             Catch::Matchers::WithinAbs(-1.2, .01));
                REQUIRE(result.second == (to_parse.cend() - 2));
            }
        }
    }

    GIVEN("a response buffer large enough for the response") {
        std::string buffer(64, 'c');
        WHEN("filling response") {
            auto written = gcode::SetHeaterPIDConstants::write_response_into(
                buffer.begin(), buffer.end());
            THEN("the response should be written") {
                REQUIRE_THAT(buffer, Catch::Matchers::StartsWith("M301 OK\n"));
                REQUIRE(written == buffer.begin() + 8);
            }
        }
    }

    GIVEN("a response buffer not large enough for the response") {
        std::string buffer(10, 'c');
        WHEN("filling response") {
            auto written = gcode::SetHeaterPIDConstants::write_response_into(
                buffer.begin(), buffer.begin() + 5);
            THEN("the response should be written only up to the size") {
                REQUIRE_THAT(buffer, Catch::Matchers::Equals("M301 ccccc"));
                REQUIRE(written == buffer.begin() + 5);
            }
        }
    }
}

SCENARIO("SetHeaterPowerTest parser works") {
    GIVEN("an empty string") {
        std::string to_parse = "";

        WHEN("calling parse") {
            auto result = gcode::SetHeaterPowerTest::parse(to_parse.cbegin(),
                                                           to_parse.cend());
            THEN("nothing should be parsed") {
                REQUIRE(!result.first.has_value());
                REQUIRE(result.second == to_parse.cbegin());
            }
        }
    }

    GIVEN("a fully non-matching string") {
        std::string to_parse = "asdhalghasdasd ";

        WHEN("calling parse") {
            auto result = gcode::SetHeaterPowerTest::parse(to_parse.cbegin(),
                                                           to_parse.cend());
            THEN("nothing should be parsed") {
                REQUIRE(!result.first.has_value());
                REQUIRE(result.second == to_parse.cbegin());
            }
        }
    }

    GIVEN("a string with prefix only") {
        std::string to_parse = "M104.D S\n";

        WHEN("calling parse") {
            auto result = gcode::SetHeaterPowerTest::parse(to_parse.cbegin(),
                                                           to_parse.cend());
            THEN("nothing should be parsed") {
                REQUIRE(!result.first.has_value());
                REQUIRE(result.second == to_parse.cbegin());
            }
        }
    }

    GIVEN("a string with a subprefix matching only") {
        std::string to_parse = "Masdlasfhalsd\r\n";
        WHEN("calling parse") {
            auto result = gcode::SetHeaterPowerTest::parse(to_parse.cbegin(),
                                                           to_parse.cend());
            THEN("nothing should be parsed") {
                REQUIRE(!result.first.has_value());
                REQUIRE(result.second == to_parse.cbegin());
            }
        }
    }

    GIVEN("a string with a prefix matching but bad data") {
        std::string to_parse = "M104.D Salsjdhas\r\n";
        WHEN("calling parse") {
            auto result = gcode::SetHeaterPowerTest::parse(to_parse.cbegin(),
                                                           to_parse.cend());

            THEN("nothing should be parsed") {
                REQUIRE(!result.first.has_value());
                REQUIRE(result.second == to_parse.cbegin());
            }
        }
    }

    GIVEN("a string with good data") {
        std::string to_parse = "M104.D S0.5\r\n";
        WHEN("calling parse") {
            auto result = gcode::SetHeaterPowerTest::parse(to_parse.cbegin(),
                                                           to_parse.cend());

            THEN("the data should be parsed") {
                REQUIRE(result.first.has_value());
            }
        }
    }

    GIVEN("a response buffer large enough for the response") {
        std::string buffer(64, 'c');
        WHEN("filling response") {
            auto written = gcode::SetHeaterPowerTest::write_response_into(
                buffer.begin(), buffer.end());
            THEN("the response should be written") {
                REQUIRE_THAT(buffer,
                             Catch::Matchers::StartsWith("M104.D OK\n"));
                REQUIRE(written == buffer.begin() + 10);
            }
        }
    }

    GIVEN("a response buffer not large enough for the response") {
        std::string buffer(10, 'c');
        WHEN("filling response") {
            auto written = gcode::SetHeaterPowerTest::write_response_into(
                buffer.begin(), buffer.begin() + 5);
            THEN("the response should be written only up to the size") {
                REQUIRE_THAT(buffer, Catch::Matchers::Equals("M104.ccccc"));
                REQUIRE(written == buffer.begin() + 5);
            }
        }
    }
}

SCENARIO("dfu parser works") {
    GIVEN("an empty string") {
        std::string to_parse = "";

        WHEN("calling parse") {
            auto result = gcode::EnterBootloader::parse(to_parse.cbegin(),
                                                        to_parse.cend());
            THEN("nothing should be parsed") {
                REQUIRE(!result.first.has_value());
                REQUIRE(result.second == to_parse.cbegin());
            }
        }
    }

    GIVEN("a fully non-matching string") {
        std::string to_parse = "asdhalghasdasd ";

        WHEN("calling parse") {
            auto result = gcode::EnterBootloader::parse(to_parse.cbegin(),
                                                        to_parse.cend());
            THEN("nothing should be parsed") {
                REQUIRE(!result.first.has_value());
                REQUIRE(result.second == to_parse.cbegin());
            }
        }
    }

    GIVEN("a string with a subprefix matching only") {
        std::string to_parse = "dfasdlasfhalsd\r\n";
        WHEN("calling parse") {
            auto result = gcode::EnterBootloader::parse(to_parse.cbegin(),
                                                        to_parse.cend());
            THEN("nothing should be parsed") {
                REQUIRE(!result.first.has_value());
                REQUIRE(result.second == to_parse.cbegin());
            }
        }
    }

    GIVEN("a string with a good gcode") {
        auto to_parse = std::string("dfu\r\n");

        WHEN("calling parse") {
            auto result = gcode::EnterBootloader::parse(to_parse.cbegin(),
                                                        to_parse.cend());
            THEN("a gcode should be parsed") {
                REQUIRE(result.first.has_value());
                REQUIRE(result.second == to_parse.cbegin() + 3);
            }
        }
    }

    GIVEN("a response buffer large enough for the response") {
        std::string response_buf(64, 'c');
        WHEN("filling the response") {
            auto written = gcode::EnterBootloader::write_response_into(
                response_buf.begin(), response_buf.end());
            THEN("the response should be filled") {
                REQUIRE_THAT(response_buf,
                             Catch::Matchers::StartsWith("dfu OK\n"));
                REQUIRE(written == response_buf.begin() + 7);
            }
        }
    }

    GIVEN("a response buffer not large enough for the response") {
        std::string response_buf(10, 'c');
        auto written = gcode::EnterBootloader::write_response_into(
            response_buf.begin(), response_buf.begin() + 3);
        THEN("the response should be filled only up to its size") {
            REQUIRE_THAT(response_buf, Catch::Matchers::Equals("dfuccccccc"));
            REQUIRE(written == response_buf.begin() + 3);
        }
    }
}

<<<<<<< HEAD
SCENARIO("SetSerialNumber parser works") {
=======
SCENARIO("OpenPlateLock parser works") {
>>>>>>> c29dcf73
    GIVEN("an empty string") {
        std::string to_parse = "";

        WHEN("calling parse") {
<<<<<<< HEAD
            auto result = gcode::SetSerialNumber::parse(to_parse.cbegin(),
                                                        to_parse.cend());
=======
            auto result =
                gcode::OpenPlateLock::parse(to_parse.cbegin(), to_parse.cend());
>>>>>>> c29dcf73
            THEN("nothing should be parsed") {
                REQUIRE(!result.first.has_value());
                REQUIRE(result.second == to_parse.cbegin());
            }
        }
    }

    GIVEN("a fully non-matching string") {
        std::string to_parse = "asdhalghasdasd ";

        WHEN("calling parse") {
<<<<<<< HEAD
            auto result = gcode::SetSerialNumber::parse(to_parse.cbegin(),
                                                        to_parse.cend());
=======
            auto result =
                gcode::OpenPlateLock::parse(to_parse.cbegin(), to_parse.cend());
>>>>>>> c29dcf73
            THEN("nothing should be parsed") {
                REQUIRE(!result.first.has_value());
                REQUIRE(result.second == to_parse.cbegin());
            }
        }
    }

<<<<<<< HEAD
    GIVEN("a string with prefix only") {
        auto to_parse = std::array{'M', '9', '9', '6', ' '};

        WHEN("calling parse") {
            auto result = gcode::SetSerialNumber::parse(to_parse.cbegin(),
                                                        to_parse.cend());
=======
    GIVEN("a string with a subprefix matching only") {
        std::string to_parse = "M24asdlasfhalsd\r\n";
        WHEN("calling parse") {
            auto result =
                gcode::OpenPlateLock::parse(to_parse.cbegin(), to_parse.cend());
>>>>>>> c29dcf73
            THEN("nothing should be parsed") {
                REQUIRE(!result.first.has_value());
                REQUIRE(result.second == to_parse.cbegin());
            }
        }
    }

<<<<<<< HEAD
    GIVEN("a string with a subprefix matching only") {
        std::string to_parse = "Masdlasfhalsd\r\n";
        WHEN("calling parse") {
            auto result = gcode::SetSerialNumber::parse(to_parse.cbegin(),
                                                        to_parse.cend());
=======
    GIVEN("a string with a good gcode") {
        auto to_parse = std::string("M242\r\n");

        WHEN("calling parse") {
            auto result =
                gcode::OpenPlateLock::parse(to_parse.cbegin(), to_parse.cend());
            THEN("a gcode should be parsed") {
                REQUIRE(result.first.has_value());
                REQUIRE(result.second == to_parse.cbegin() + 4);
            }
        }
    }

    GIVEN("a response buffer large enough for the response") {
        std::string response_buf(64, 'c');
        WHEN("filling the response") {
            auto written = gcode::OpenPlateLock::write_response_into(
                response_buf.begin(), response_buf.end());
            THEN("the response should be filled") {
                REQUIRE_THAT(response_buf,
                             Catch::Matchers::StartsWith("M242 OK\n"));
                REQUIRE(written == response_buf.begin() + 8);
            }
        }
    }

    GIVEN("a response buffer not large enough for the response") {
        std::string response_buf(10, 'c');
        auto written = gcode::OpenPlateLock::write_response_into(
            response_buf.begin(), response_buf.begin() + 4);
        THEN("the response should be filled only up to its size") {
            REQUIRE_THAT(response_buf, Catch::Matchers::Equals("M242ccccccc"));
            REQUIRE(written == response_buf.begin() + 4);
        }
    }
}

SCENARIO("ClosePlateLock parser works") {
    GIVEN("an empty string") {
        std::string to_parse = "";

        WHEN("calling parse") {
            auto result = gcode::ClosePlateLock::parse(to_parse.cbegin(),
                                                       to_parse.cend());
>>>>>>> c29dcf73
            THEN("nothing should be parsed") {
                REQUIRE(!result.first.has_value());
                REQUIRE(result.second == to_parse.cbegin());
            }
        }
    }

<<<<<<< HEAD
    GIVEN("a string with a prefix matching but bad data") {
        std::string to_parse = "M996 alsjdhas\r\n";
        WHEN("calling parse") {
            auto result = gcode::SetSerialNumber::parse(to_parse.cbegin(),
                                                        to_parse.cend());

=======
    GIVEN("a fully non-matching string") {
        std::string to_parse = "asdhalghasdasd ";

        WHEN("calling parse") {
            auto result = gcode::ClosePlateLock::parse(to_parse.cbegin(),
                                                       to_parse.cend());
            THEN("nothing should be parsed") {
                REQUIRE(!result.first.has_value());
                REQUIRE(result.second == to_parse.cbegin());
            }
        }
    }

    GIVEN("a string with a subprefix matching only") {
        std::string to_parse = "M24asdlasfhalsd\r\n";
        WHEN("calling parse") {
            auto result = gcode::ClosePlateLock::parse(to_parse.cbegin(),
                                                       to_parse.cend());
>>>>>>> c29dcf73
            THEN("nothing should be parsed") {
                REQUIRE(!result.first.has_value());
                REQUIRE(result.second == to_parse.cbegin());
            }
        }
    }

<<<<<<< HEAD
    GIVEN("a string with a matching prefix and float data") {
        std::string to_parse = "M996 1000.0\r\n";
        WHEN("calling parse") {
            auto result = gcode::SetSerialNumber::parse(to_parse.cbegin(),
                                                        to_parse.cend());

=======
    GIVEN("a string with a good gcode") {
        auto to_parse = std::string("M243\r\n");

        WHEN("calling parse") {
            auto result = gcode::ClosePlateLock::parse(to_parse.cbegin(),
                                                       to_parse.cend());
            THEN("a gcode should be parsed") {
                REQUIRE(result.first.has_value());
                REQUIRE(result.second == to_parse.cbegin() + 4);
            }
        }
    }

    GIVEN("a response buffer large enough for the response") {
        std::string response_buf(64, 'c');
        WHEN("filling the response") {
            auto written = gcode::ClosePlateLock::write_response_into(
                response_buf.begin(), response_buf.end());
            THEN("the response should be filled") {
                REQUIRE_THAT(response_buf,
                             Catch::Matchers::StartsWith("M243 OK\n"));
                REQUIRE(written == response_buf.begin() + 8);
            }
        }
    }

    GIVEN("a response buffer not large enough for the response") {
        std::string response_buf(10, 'c');
        auto written = gcode::ClosePlateLock::write_response_into(
            response_buf.begin(), response_buf.begin() + 4);
        THEN("the response should be filled only up to its size") {
            REQUIRE_THAT(response_buf, Catch::Matchers::Equals("M243ccccccc"));
            REQUIRE(written == response_buf.begin() + 4);
        }
    }
}

SCENARIO("GetPlateLockState parser works") {
    GIVEN("an empty string") {
        std::string to_parse = "";

        WHEN("calling parse") {
            auto result = gcode::GetPlateLockState::parse(to_parse.cbegin(),
                                                          to_parse.cend());
>>>>>>> c29dcf73
            THEN("nothing should be parsed") {
                REQUIRE(!result.first.has_value());
                REQUIRE(result.second == to_parse.cbegin());
            }
        }
    }

<<<<<<< HEAD
    GIVEN("a string with a matching prefix and a negative value") {
        std::string to_parse = "M996 -10\r\n";
        WHEN("calling parse") {
            auto result = gcode::SetSerialNumber::parse(to_parse.cbegin(),
                                                        to_parse.cend());

            THEN("nothing should be parsed") {
                REQUIRE(result.first.has_value());
                REQUIRE(result.first.value().serial_number == -10);
                REQUIRE(result.second == to_parse.cbegin() + 8);
            }
        }
    }

    GIVEN("a string with a matching prefix and positive integral data") {
        std::string to_parse = "M996 1000\r\n";
        WHEN("calling parse") {
            auto result = gcode::SetSerialNumber::parse(to_parse.cbegin(),
                                                        to_parse.cend());

            THEN("a gcode should be parsed") {
                REQUIRE(result.first.has_value());
                REQUIRE(result.first.value().serial_number == 1000);
                REQUIRE(result.second == to_parse.cbegin() + 9);
            }
        }
    }

    GIVEN("a string with valid data and content afterwards") {
        std::string to_parse = "M996 1000 asgasasd";
        WHEN("calling parse") {
            auto result = gcode::SetSerialNumber::parse(to_parse.cbegin(),
                                                        to_parse.cend());

            THEN("a gcode should be parsed") {
                REQUIRE(result.first.has_value());
                REQUIRE(result.first.value().serial_number == 1000);
                AND_THEN(
                    "the iterator should past just past the end of the gcode") {
                    REQUIRE(result.second == to_parse.cbegin() + 9);
                }
=======
    GIVEN("a fully non-matching string") {
        std::string to_parse = "asdhalghasdasd ";

        WHEN("calling parse") {
            auto result = gcode::GetPlateLockState::parse(to_parse.cbegin(),
                                                          to_parse.cend());
            THEN("nothing should be parsed") {
                REQUIRE(!result.first.has_value());
                REQUIRE(result.second == to_parse.cbegin());
            }
        }
    }

    GIVEN("a string with a subprefix matching only") {
        std::string to_parse = "M24asdlasfhalsd\r\n";
        WHEN("calling parse") {
            auto result = gcode::GetPlateLockState::parse(to_parse.cbegin(),
                                                          to_parse.cend());
            THEN("nothing should be parsed") {
                REQUIRE(!result.first.has_value());
                REQUIRE(result.second == to_parse.cbegin());
            }
        }
    }

    GIVEN("a string with a good gcode") {
        auto to_parse = std::string("M241\r\n");

        WHEN("calling parse") {
            auto result = gcode::GetPlateLockState::parse(to_parse.cbegin(),
                                                          to_parse.cend());
            THEN("a gcode should be parsed") {
                REQUIRE(result.first.has_value());
                REQUIRE(result.second == to_parse.cbegin() + 4);
            }
        }
    }

    GIVEN("a response buffer large enough for the response") {
        std::string buffer(64, 'c');
        WHEN("filling the response") {
            auto written = gcode::GetPlateLockState::write_response_into(
                buffer.begin(), buffer.end(),
                std::array<char, 14>{"IDLE_UNKNOWN"});
            THEN("the response should be written in full") {
                REQUIRE_THAT(buffer, Catch::Matchers::StartsWith(
                                         "M241 STATE:IDLE_UNKNOWN OK\n"));
                REQUIRE(written != buffer.begin());
            }
        }
    }

    GIVEN("a response buffer not large enough for the response") {
        std::string buffer(10, 'c');
        WHEN("filling the response") {
            auto written = gcode::GetPlateLockState::write_response_into(
                buffer.begin(), buffer.begin() + 4,
                std::array<char, 14>{"IDLE_UNKNOWN"});
            THEN("the response should write only up to the available space") {
                std::string response = "M241cccccc";
                response.at(4) = '\0';
                REQUIRE_THAT(buffer, Catch::Matchers::Equals(response));
                REQUIRE(written != buffer.begin());
            }
        }
    }
}

SCENARIO("GetPlateLockStateDebug parser works") {
    GIVEN("an empty string") {
        std::string to_parse = "";

        WHEN("calling parse") {
            auto result = gcode::GetPlateLockStateDebug::parse(
                to_parse.cbegin(), to_parse.cend());
            THEN("nothing should be parsed") {
                REQUIRE(!result.first.has_value());
                REQUIRE(result.second == to_parse.cbegin());
            }
        }
    }

    GIVEN("a fully non-matching string") {
        std::string to_parse = "asdhalghasdasd ";

        WHEN("calling parse") {
            auto result = gcode::GetPlateLockStateDebug::parse(
                to_parse.cbegin(), to_parse.cend());
            THEN("nothing should be parsed") {
                REQUIRE(!result.first.has_value());
                REQUIRE(result.second == to_parse.cbegin());
            }
        }
    }

    GIVEN("a string with a subprefix matching only") {
        std::string to_parse = "M2asdlasfhalsd\r\n";
        WHEN("calling parse") {
            auto result = gcode::GetPlateLockStateDebug::parse(
                to_parse.cbegin(), to_parse.cend());
            THEN("nothing should be parsed") {
                REQUIRE(!result.first.has_value());
                REQUIRE(result.second == to_parse.cbegin());
            }
        }
    }

    GIVEN("a string with a good gcode") {
        auto to_parse = std::string("M241.D\r\n");

        WHEN("calling parse") {
            auto result = gcode::GetPlateLockStateDebug::parse(
                to_parse.cbegin(), to_parse.cend());
            THEN("a gcode should be parsed") {
                REQUIRE(result.first.has_value());
                REQUIRE(result.second == to_parse.cbegin() + 6);
>>>>>>> c29dcf73
            }
        }
    }

    GIVEN("a response buffer large enough for the response") {
<<<<<<< HEAD
        std::string response_buf(64, 'c');
        WHEN("filling the response") {
            auto written = gcode::SetSerialNumber::write_response_into(
                response_buf.begin(), response_buf.end());
            THEN("the response should be filled") {
                REQUIRE_THAT(response_buf,
                             Catch::Matchers::StartsWith("M996 OK\n"));
                REQUIRE(written == response_buf.begin() + 8);
=======
        std::string buffer(64, 'c');
        WHEN("filling the response") {
            auto written = gcode::GetPlateLockStateDebug::write_response_into(
                buffer.begin(), buffer.end(),
                std::array<char, 14>{"IDLE_UNKNOWN"}, true, true);
            THEN("the response should be filled") {
                REQUIRE_THAT(buffer, Catch::Matchers::StartsWith(
                                         "M241.D STATE:IDLE_UNKNOWN "
                                         "OpenSensor:1 ClosedSensor:1 OK\n"));
                REQUIRE(written != buffer.begin());
>>>>>>> c29dcf73
            }
        }
    }

    GIVEN("a response buffer not large enough for the response") {
<<<<<<< HEAD
        std::string response_buf(10, 'c');
        auto written = gcode::SetSerialNumber::write_response_into(
            response_buf.begin(), response_buf.begin() + 5);
        THEN("the response should be filled only up to its size") {
            REQUIRE_THAT(response_buf, Catch::Matchers::Equals("M996 ccccc"));
            REQUIRE(written == response_buf.begin() + 5);
=======
        std::string buffer(10, 'c');
        WHEN("filling the response") {
            auto written = gcode::GetPlateLockStateDebug::write_response_into(
                buffer.begin(), buffer.begin() + 6,
                std::array<char, 14>{"IDLE_UNKNOWN"}, true, true);
            THEN("the response should write only up to the available space") {
                std::string response = "M241.Dcccc";
                response.at(6) = '\0';
                REQUIRE_THAT(buffer, Catch::Matchers::Equals(response));
                REQUIRE(written != buffer.begin());
            }
>>>>>>> c29dcf73
        }
    }
}<|MERGE_RESOLUTION|>--- conflicted
+++ resolved
@@ -1057,22 +1057,13 @@
     }
 }
 
-<<<<<<< HEAD
 SCENARIO("SetSerialNumber parser works") {
-=======
-SCENARIO("OpenPlateLock parser works") {
->>>>>>> c29dcf73
     GIVEN("an empty string") {
         std::string to_parse = "";
 
         WHEN("calling parse") {
-<<<<<<< HEAD
             auto result = gcode::SetSerialNumber::parse(to_parse.cbegin(),
                                                         to_parse.cend());
-=======
-            auto result =
-                gcode::OpenPlateLock::parse(to_parse.cbegin(), to_parse.cend());
->>>>>>> c29dcf73
             THEN("nothing should be parsed") {
                 REQUIRE(!result.first.has_value());
                 REQUIRE(result.second == to_parse.cbegin());
@@ -1084,48 +1075,174 @@
         std::string to_parse = "asdhalghasdasd ";
 
         WHEN("calling parse") {
-<<<<<<< HEAD
             auto result = gcode::SetSerialNumber::parse(to_parse.cbegin(),
                                                         to_parse.cend());
-=======
-            auto result =
-                gcode::OpenPlateLock::parse(to_parse.cbegin(), to_parse.cend());
->>>>>>> c29dcf73
-            THEN("nothing should be parsed") {
-                REQUIRE(!result.first.has_value());
-                REQUIRE(result.second == to_parse.cbegin());
-            }
-        }
-    }
-
-<<<<<<< HEAD
+            THEN("nothing should be parsed") {
+                REQUIRE(!result.first.has_value());
+                REQUIRE(result.second == to_parse.cbegin());
+            }
+        }
+    }
+
     GIVEN("a string with prefix only") {
         auto to_parse = std::array{'M', '9', '9', '6', ' '};
 
         WHEN("calling parse") {
             auto result = gcode::SetSerialNumber::parse(to_parse.cbegin(),
                                                         to_parse.cend());
-=======
+            THEN("nothing should be parsed") {
+                REQUIRE(!result.first.has_value());
+                REQUIRE(result.second == to_parse.cbegin());
+            }
+        }
+    }
+
+    GIVEN("a string with a subprefix matching only") {
+        std::string to_parse = "Masdlasfhalsd\r\n";
+        WHEN("calling parse") {
+            auto result = gcode::SetSerialNumber::parse(to_parse.cbegin(),
+                                                        to_parse.cend());
+            THEN("nothing should be parsed") {
+                REQUIRE(!result.first.has_value());
+                REQUIRE(result.second == to_parse.cbegin());
+            }
+        }
+    }
+
+    GIVEN("a string with a prefix matching but bad data") {
+        std::string to_parse = "M996 alsjdhas\r\n";
+        WHEN("calling parse") {
+            auto result = gcode::SetSerialNumber::parse(to_parse.cbegin(),
+                                                        to_parse.cend());
+
+            THEN("nothing should be parsed") {
+                REQUIRE(!result.first.has_value());
+                REQUIRE(result.second == to_parse.cbegin());
+            }
+        }
+    }
+
+    GIVEN("a string with a matching prefix and float data") {
+        std::string to_parse = "M996 1000.0\r\n";
+        WHEN("calling parse") {
+            auto result = gcode::SetSerialNumber::parse(to_parse.cbegin(),
+                                                        to_parse.cend());
+
+            THEN("nothing should be parsed") {
+                REQUIRE(!result.first.has_value());
+                REQUIRE(result.second == to_parse.cbegin());
+            }
+        }
+    }
+
+    GIVEN("a string with a matching prefix and a negative value") {
+        std::string to_parse = "M996 -10\r\n";
+        WHEN("calling parse") {
+            auto result = gcode::SetSerialNumber::parse(to_parse.cbegin(),
+                                                        to_parse.cend());
+
+            THEN("nothing should be parsed") {
+                REQUIRE(result.first.has_value());
+                REQUIRE(result.first.value().serial_number == -10);
+                REQUIRE(result.second == to_parse.cbegin() + 8);
+            }
+        }
+    }
+
+    GIVEN("a string with a matching prefix and positive integral data") {
+        std::string to_parse = "M996 1000\r\n";
+        WHEN("calling parse") {
+            auto result = gcode::SetSerialNumber::parse(to_parse.cbegin(),
+                                                        to_parse.cend());
+
+            THEN("a gcode should be parsed") {
+                REQUIRE(result.first.has_value());
+                REQUIRE(result.first.value().serial_number == 1000);
+                REQUIRE(result.second == to_parse.cbegin() + 9);
+            }
+        }
+    }
+
+    GIVEN("a string with valid data and content afterwards") {
+        std::string to_parse = "M996 1000 asgasasd";
+        WHEN("calling parse") {
+            auto result = gcode::SetSerialNumber::parse(to_parse.cbegin(),
+                                                        to_parse.cend());
+
+            THEN("a gcode should be parsed") {
+                REQUIRE(result.first.has_value());
+                REQUIRE(result.first.value().serial_number == 1000);
+                AND_THEN(
+                    "the iterator should past just past the end of the gcode") {
+                    REQUIRE(result.second == to_parse.cbegin() + 9);
+                }
+            }
+        }
+    }
+
+    GIVEN("a response buffer large enough for the response") {
+        std::string response_buf(64, 'c');
+        WHEN("filling the response") {
+            auto written = gcode::SetSerialNumber::write_response_into(
+                response_buf.begin(), response_buf.end());
+            THEN("the response should be filled") {
+                REQUIRE_THAT(response_buf,
+                             Catch::Matchers::StartsWith("M996 OK\n"));
+                REQUIRE(written == response_buf.begin() + 8);
+            }
+        }
+    }
+
+    GIVEN("a response buffer not large enough for the response") {
+        std::string response_buf(10, 'c');
+        auto written = gcode::SetSerialNumber::write_response_into(
+            response_buf.begin(), response_buf.begin() + 5);
+        THEN("the response should be filled only up to its size") {
+            REQUIRE_THAT(response_buf, Catch::Matchers::Equals("M996 ccccc"));
+            REQUIRE(written == response_buf.begin() + 5);
+        }
+    }
+}
+
+SCENARIO("OpenPlateLock parser works") {
+    GIVEN("an empty string") {
+        std::string to_parse = "";
+
+        WHEN("calling parse") {
+            auto result =
+                gcode::OpenPlateLock::parse(to_parse.cbegin(), to_parse.cend());
+            THEN("nothing should be parsed") {
+                REQUIRE(!result.first.has_value());
+                REQUIRE(result.second == to_parse.cbegin());
+            }
+        }
+    }
+
+    GIVEN("a fully non-matching string") {
+        std::string to_parse = "asdhalghasdasd ";
+
+        WHEN("calling parse") {
+            auto result =
+                gcode::OpenPlateLock::parse(to_parse.cbegin(), to_parse.cend());
+            THEN("nothing should be parsed") {
+                REQUIRE(!result.first.has_value());
+                REQUIRE(result.second == to_parse.cbegin());
+            }
+        }
+    }
+
     GIVEN("a string with a subprefix matching only") {
         std::string to_parse = "M24asdlasfhalsd\r\n";
         WHEN("calling parse") {
             auto result =
                 gcode::OpenPlateLock::parse(to_parse.cbegin(), to_parse.cend());
->>>>>>> c29dcf73
-            THEN("nothing should be parsed") {
-                REQUIRE(!result.first.has_value());
-                REQUIRE(result.second == to_parse.cbegin());
-            }
-        }
-    }
-
-<<<<<<< HEAD
-    GIVEN("a string with a subprefix matching only") {
-        std::string to_parse = "Masdlasfhalsd\r\n";
-        WHEN("calling parse") {
-            auto result = gcode::SetSerialNumber::parse(to_parse.cbegin(),
-                                                        to_parse.cend());
-=======
+            THEN("nothing should be parsed") {
+                REQUIRE(!result.first.has_value());
+                REQUIRE(result.second == to_parse.cbegin());
+            }
+        }
+    }
+
     GIVEN("a string with a good gcode") {
         auto to_parse = std::string("M242\r\n");
 
@@ -1170,22 +1287,13 @@
         WHEN("calling parse") {
             auto result = gcode::ClosePlateLock::parse(to_parse.cbegin(),
                                                        to_parse.cend());
->>>>>>> c29dcf73
-            THEN("nothing should be parsed") {
-                REQUIRE(!result.first.has_value());
-                REQUIRE(result.second == to_parse.cbegin());
-            }
-        }
-    }
-
-<<<<<<< HEAD
-    GIVEN("a string with a prefix matching but bad data") {
-        std::string to_parse = "M996 alsjdhas\r\n";
-        WHEN("calling parse") {
-            auto result = gcode::SetSerialNumber::parse(to_parse.cbegin(),
-                                                        to_parse.cend());
-
-=======
+            THEN("nothing should be parsed") {
+                REQUIRE(!result.first.has_value());
+                REQUIRE(result.second == to_parse.cbegin());
+            }
+        }
+    }
+
     GIVEN("a fully non-matching string") {
         std::string to_parse = "asdhalghasdasd ";
 
@@ -1204,22 +1312,13 @@
         WHEN("calling parse") {
             auto result = gcode::ClosePlateLock::parse(to_parse.cbegin(),
                                                        to_parse.cend());
->>>>>>> c29dcf73
-            THEN("nothing should be parsed") {
-                REQUIRE(!result.first.has_value());
-                REQUIRE(result.second == to_parse.cbegin());
-            }
-        }
-    }
-
-<<<<<<< HEAD
-    GIVEN("a string with a matching prefix and float data") {
-        std::string to_parse = "M996 1000.0\r\n";
-        WHEN("calling parse") {
-            auto result = gcode::SetSerialNumber::parse(to_parse.cbegin(),
-                                                        to_parse.cend());
-
-=======
+            THEN("nothing should be parsed") {
+                REQUIRE(!result.first.has_value());
+                REQUIRE(result.second == to_parse.cbegin());
+            }
+        }
+    }
+
     GIVEN("a string with a good gcode") {
         auto to_parse = std::string("M243\r\n");
 
@@ -1264,57 +1363,13 @@
         WHEN("calling parse") {
             auto result = gcode::GetPlateLockState::parse(to_parse.cbegin(),
                                                           to_parse.cend());
->>>>>>> c29dcf73
-            THEN("nothing should be parsed") {
-                REQUIRE(!result.first.has_value());
-                REQUIRE(result.second == to_parse.cbegin());
-            }
-        }
-    }
-
-<<<<<<< HEAD
-    GIVEN("a string with a matching prefix and a negative value") {
-        std::string to_parse = "M996 -10\r\n";
-        WHEN("calling parse") {
-            auto result = gcode::SetSerialNumber::parse(to_parse.cbegin(),
-                                                        to_parse.cend());
-
-            THEN("nothing should be parsed") {
-                REQUIRE(result.first.has_value());
-                REQUIRE(result.first.value().serial_number == -10);
-                REQUIRE(result.second == to_parse.cbegin() + 8);
-            }
-        }
-    }
-
-    GIVEN("a string with a matching prefix and positive integral data") {
-        std::string to_parse = "M996 1000\r\n";
-        WHEN("calling parse") {
-            auto result = gcode::SetSerialNumber::parse(to_parse.cbegin(),
-                                                        to_parse.cend());
-
-            THEN("a gcode should be parsed") {
-                REQUIRE(result.first.has_value());
-                REQUIRE(result.first.value().serial_number == 1000);
-                REQUIRE(result.second == to_parse.cbegin() + 9);
-            }
-        }
-    }
-
-    GIVEN("a string with valid data and content afterwards") {
-        std::string to_parse = "M996 1000 asgasasd";
-        WHEN("calling parse") {
-            auto result = gcode::SetSerialNumber::parse(to_parse.cbegin(),
-                                                        to_parse.cend());
-
-            THEN("a gcode should be parsed") {
-                REQUIRE(result.first.has_value());
-                REQUIRE(result.first.value().serial_number == 1000);
-                AND_THEN(
-                    "the iterator should past just past the end of the gcode") {
-                    REQUIRE(result.second == to_parse.cbegin() + 9);
-                }
-=======
+            THEN("nothing should be parsed") {
+                REQUIRE(!result.first.has_value());
+                REQUIRE(result.second == to_parse.cbegin());
+            }
+        }
+    }
+
     GIVEN("a fully non-matching string") {
         std::string to_parse = "asdhalghasdasd ";
 
@@ -1431,22 +1486,11 @@
             THEN("a gcode should be parsed") {
                 REQUIRE(result.first.has_value());
                 REQUIRE(result.second == to_parse.cbegin() + 6);
->>>>>>> c29dcf73
             }
         }
     }
 
     GIVEN("a response buffer large enough for the response") {
-<<<<<<< HEAD
-        std::string response_buf(64, 'c');
-        WHEN("filling the response") {
-            auto written = gcode::SetSerialNumber::write_response_into(
-                response_buf.begin(), response_buf.end());
-            THEN("the response should be filled") {
-                REQUIRE_THAT(response_buf,
-                             Catch::Matchers::StartsWith("M996 OK\n"));
-                REQUIRE(written == response_buf.begin() + 8);
-=======
         std::string buffer(64, 'c');
         WHEN("filling the response") {
             auto written = gcode::GetPlateLockStateDebug::write_response_into(
@@ -1457,20 +1501,11 @@
                                          "M241.D STATE:IDLE_UNKNOWN "
                                          "OpenSensor:1 ClosedSensor:1 OK\n"));
                 REQUIRE(written != buffer.begin());
->>>>>>> c29dcf73
             }
         }
     }
 
     GIVEN("a response buffer not large enough for the response") {
-<<<<<<< HEAD
-        std::string response_buf(10, 'c');
-        auto written = gcode::SetSerialNumber::write_response_into(
-            response_buf.begin(), response_buf.begin() + 5);
-        THEN("the response should be filled only up to its size") {
-            REQUIRE_THAT(response_buf, Catch::Matchers::Equals("M996 ccccc"));
-            REQUIRE(written == response_buf.begin() + 5);
-=======
         std::string buffer(10, 'c');
         WHEN("filling the response") {
             auto written = gcode::GetPlateLockStateDebug::write_response_into(
@@ -1482,7 +1517,6 @@
                 REQUIRE_THAT(buffer, Catch::Matchers::Equals(response));
                 REQUIRE(written != buffer.begin());
             }
->>>>>>> c29dcf73
         }
     }
 }