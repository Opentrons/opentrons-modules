/*
 * the primary interface to the motor control task
 */
#pragma once

#include <algorithm>
#include <atomic>
#include <concepts>
#include <functional>
#include <optional>
#include <variant>

#include "hal/message_queue.hpp"
#include "thermocycler-gen2/messages.hpp"
#include "thermocycler-gen2/motor_utils.hpp"
#include "thermocycler-gen2/tasks.hpp"
#include "thermocycler-gen2/tmc2130.hpp"

namespace tasks {
template <template <class> class QueueImpl>
struct Tasks;
};

namespace motor_task {

/*
 * The MotorExecutionPolicy is how the portable task interacts
 * with the hardware. It is defined as a concept so it can be
 * passed as a reference paramter to run_once(), which means the
 * type of policy in actual use does not have to be part of the class's
 * type signature (which is used all over the place), just run_once's
 * type signature, which is used just by the rtos task and the test
 * harness.
 *
 * The policy exposes methods to get relevant data from the motor hardware
 * and methods to change the state of the motor controller.
 *
 * The policy is not the only way in which the hardware may interact
 * with the motor controller; it may also send messages. This should
 * be the way that the hardware sends information to the motor task
 * (as opposed to the motor task querying information from the hardware).
 * For instance, an asynchronous error mechanism should inform the motor
 * task of its event by sending a message.
 */
template <typename Policy>
concept MotorExecutionPolicy = requires(Policy& p,
                                        std::function<void()> callback) {
    // A function to set the stepper DAC as a register value
    // NOLINTNEXTLINE(cppcoreguidelines-avoid-magic-numbers)
    {p.lid_stepper_set_dac(1)};
    // A function to start a stepper movement. Accepts a number of steps,
    // and a boolean argument for whether this is an overdrive movement.
    // NOLINTNEXTLINE(cppcoreguidelines-avoid-magic-numbers)
    {p.lid_stepper_start(1, true)};
    // A function to stop a stepper movement
    {p.lid_stepper_stop()};
    // A function to check for a fault in the stepper movement
    { p.lid_stepper_check_fault() } -> std::same_as<bool>;
    // A function to reset the stepper driver
    {p.lid_stepper_reset()};
    // A function to disengage the solenoid
    {p.lid_solenoid_disengage()};
    // A function to engage the solenoid
    {p.lid_solenoid_engage()};
    // A function to read the Lid Closed Switch
    { p.lid_read_closed_switch() } -> std::same_as<bool>;
    // A function to read the Lid Open Switch
    { p.lid_read_open_switch() } -> std::same_as<bool>;
    // A function to start a seal stepper movement, with a callback for each
    // tick
    { p.seal_stepper_start(callback) } -> std::same_as<bool>;
    // A function to stop a seal stepper movement
    {p.seal_stepper_stop()};
    // A function to arm the seal stepper limit switch
    {p.seal_switch_set_armed()};
    // A function to disarm the seal stepper limit switch
    {p.seal_switch_set_disarmed()};
    // Policy defines a number that provides the number of seal motor ticks
    // in a second
    {std::is_integral_v<decltype(Policy::MotorTickFrequency)>};
}
&&tmc2130::TMC2130Policy<Policy>;

// Structure to encapsulate state of the lid stepper
struct LidStepperState {
    // Full open/close movements run until they hit an endstop switch, so the
    // distance is 120 degrees which is far wider than the actual travel angle.
    constexpr static double FULL_OPEN_DEGREES =
        motor_util::LidStepper::angle_to_microsteps(120);
    // After opening to the open switch, the lid must open a few extra
    // degrees to be fully seated in the open switch.
    constexpr static double OPEN_OVERDRIVE_DEGREES =
        motor_util::LidStepper::angle_to_microsteps(3);
    // Full open/close movements run until they hit an endstop switch, so the
    // distance is 120 degrees which is far wider than the actual travel angle.
    constexpr static double FULL_CLOSE_DEGREES =
        motor_util::LidStepper::angle_to_microsteps(-120);
    // After closing to the switch, the lid must "overdrive" a few degrees to
    // be fully seated in the closed position. The endstop switch is ignored
    // for this movement.
    constexpr static double CLOSE_OVERDRIVE_DEGREES =
        motor_util::LidStepper::angle_to_microsteps(-5);
    constexpr static double PLATE_LIFT_RAISE_DEGREES =
        motor_util::LidStepper::angle_to_microsteps(5);
    constexpr static double PLATE_LIFT_LOWER_DEGREES =
        motor_util::LidStepper::angle_to_microsteps(-30);
    // Default run current is 1200 milliamperes
    constexpr static double DEFAULT_RUN_CURRENT =
        motor_util::LidStepper::current_to_dac(1200);
    // States for lid stepper
    enum Status {
        IDLE,            /**< Not moving.*/
        SIMPLE_MOVEMENT, /**< Single stage movement.*/
        OPEN_TO_SWITCH,  /**< Open until the open switch is hit.*/
        OPEN_OVERDRIVE,  /**< Close from switch back to 90º position.*/
        CLOSE_TO_SWITCH, /**< Close lid until it hits the switch.*/
        CLOSE_OVERDRIVE, /**< Close lid a few degrees into the switch.*/
        LIFT_RAISE,      /**< Open lid to raise the plate lift.*/
        LIFT_LOWER,      /**< Close lid to lower the plate lift.*/
    };
    // Current status of the lid stepper. Declared atomic because
    // this flag is set & cleared by both the actual task context
    // and an interrupt context when the motor interrupt fires.
    std::atomic<Status> status;
    // Current position of the lid stepper. Only relevant if the
    // status is IDLE
    motor_util::LidStepper::Position position;
    // When a movement is complete, respond to this ID. Only relevant for
    // a simple Hinge movement.
    uint32_t response_id;
};

// Structure to encapsulate state of the seal stepper
struct SealStepperState {
    // Distance to fully extend the seal
    constexpr static signed long FULL_EXTEND_MICROSTEPS = -1750000;
    // Distance to slightly extend the seal before retracting from
    // an unknown state
    constexpr static signed long SHORT_EXTEND_MICROSTEPS = -100000;
    // Distance to fully retract the seal. This is as long as
    // the full extension, plus some spare distance to ensure a stall.
    constexpr static signed long FULL_RETRACT_MICROSTEPS =
        (FULL_EXTEND_MICROSTEPS * -1);
    // Distance to back off after triggering a limit switch
    constexpr static double SWITCH_BACKOFF_MM = 0.5F;
    // Distance to RETRACT to back off a limit switch
    constexpr static signed long SWITCH_BACKOFF_MICROSTEPS_RETRACT =
        motor_util::SealStepper::mm_to_steps(SWITCH_BACKOFF_MM);
    // Distance to EXTEND to back off a limit switch
    constexpr static signed long SWITCH_BACKOFF_MICROSTEPS_EXTEND =
        motor_util::SealStepper::mm_to_steps(SWITCH_BACKOFF_MM) * -1;
    // Run current value, approximately 825 mA
    constexpr static int DEFAULT_RUN_CURRENT = 15;
    // Default velocity for the seal stepper, in steps/second
    constexpr static double DEFAULT_VELOCITY = 90000;
    // Default acceleration for the seal stepper, in steps/second^2
    constexpr static double DEFAULT_ACCEL = 50000;
    // Default value of the Stallguard Threshold
    constexpr static signed int DEFAULT_STALLGUARD_THRESHOLD = 4;
    // Default minimum velocity for stallguard activation, as a tstep value
    constexpr static uint32_t DEFAULT_SG_MIN_VELOCITY =
        motor_util::SealStepper::velocity_to_tstep(60000);
    // Stallguard min velocity value that will fully disable stallguard,
    // as a tstep value
    constexpr static uint32_t DISABLED_SG_MIN_VELOCITY = 0;
    // Enumeration of legal stepper actions
    enum class Status { IDLE, MOVING };
    // Current status of the seal stepper. Declared atomic because
    // this flag is set & cleared by both the actual task context
    // and an interrupt context when the motor interrupt fires.
    std::atomic<Status> status;
    // When a movement is complete, respond to this ID. Only relevant for
    // a simple Seal movement.
    uint32_t response_id;
    // Direction of the current movement, since the steps stored in
    // the movement profile are unsigned
    bool direction;
};

// Structure to encapsulate state of the overall lid system
struct LidState {
    // Lid action state machine. Individual hinge/seal motor actions are
    // handled in their sub-state machines
    enum class Status {
<<<<<<< HEAD
        IDLE,                         /**< No lid action.*/
        OPENING_RETRACT_SEAL,         /**< Retracting seal before opening lid.*/
        OPENING_RETRACT_SEAL_BACKOFF, /**< Extend seal to ease off of the 
                                           limit switch.*/
        OPENING_OPEN_HINGE,           /**< Opening lid hinge.*/
        CLOSING_RETRACT_SEAL,         /**< Retracting seal before closing lid.*/
        CLOSING_RETRACT_SEAL_BACKOFF, /**< Extend seal to ease off of the 
                                           limit switch.*/
        CLOSING_CLOSE_HINGE,          /**< Closing lid hinge.*/
        CLOSING_EXTEND_SEAL,          /**< Extending seal after closing 
                                           lid hinge.*/
        CLOSING_EXTEND_SEAL_BACKOFF,  /**< Retract seal to ease off of the 
                                           limit switch.*/
=======
        IDLE,                        /**< No lid action.*/
        OPENING_PARTIAL_EXTEND_SEAL, /**< Partially extend seal because we
                                          don't know the actual position.*/
        OPENING_RETRACT_SEAL,        /**< Retracting seal before opening lid.*/
        OPENING_OPEN_HINGE,          /**< Opening lid hinge.*/
        CLOSING_PARTIAL_EXTEND_SEAL, /**< Partially extend seal because we
                                          don't know the actual position.*/
        CLOSING_RETRACT_SEAL,        /**< Retracting seal before closing lid.*/
        CLOSING_CLOSE_HINGE,         /**< Closing lid hinge.*/
        CLOSING_EXTEND_SEAL, /**< Extending seal after closing lid hinge.*/
        PLATE_LIFTING,       /**< Lid is walking through its state machine.*/
>>>>>>> f210d47c
    };
    // Current status of the lid. Declared atomic because
    // this flag is set & cleared by both the actual task context
    // and an interrupt context when the motor interrupt fires.
    std::atomic<Status> status;
    // When the full action is complete, respond to this ID
    uint32_t response_id;
};

static constexpr tmc2130::TMC2130RegisterMap default_tmc_config = {
    .gconfig = {.diag0_error = 1, .diag1_stall = 1},
    .ihold_irun = {.hold_current = 0x1,  // Approx 118mA
                   .run_current = SealStepperState::DEFAULT_RUN_CURRENT,
                   .hold_current_delay = 0b0111},
    .tpowerdown = {},
    .tcoolthrs = {.threshold = SealStepperState::DEFAULT_SG_MIN_VELOCITY},
    .thigh = {.threshold = 0xFFFFF},
    .chopconf = {.toff = 0b101, .hstrt = 0b101, .hend = 0b11, .tbl = 0b10},
    .coolconf = {.sgt = SealStepperState::DEFAULT_STALLGUARD_THRESHOLD}};

using Message = ::messages::MotorMessage;
template <template <class> class QueueImpl>
requires MessageQueue<QueueImpl<Message>, Message>
class MotorTask {
  public:
    using Queue = QueueImpl<Message>;

    // Default current to set for the lid stepper, in milliamperes
    static constexpr double LID_STEPPER_DEFAULT_VOLTAGE = 1200;
    // Default current to set for lid stepper for holding, in milliamperes
    static constexpr double LID_STEPPER_HOLD_CURRENT = 0;
    // ID value to indicate that no response is actually needed from a
    // motor completion
    static constexpr uint32_t INVALID_ID = 0;

    explicit MotorTask(Queue& q)
        : _message_queue(q),
          _task_registry(nullptr),
          _state{.status = LidState::Status::IDLE, .response_id = INVALID_ID},
          _lid_stepper_state{
              .status = LidStepperState::Status::IDLE,
              .position = motor_util::LidStepper::Position::BETWEEN,
              .response_id = INVALID_ID},
          _seal_stepper_state{.status = SealStepperState::Status::IDLE,
                              .response_id = INVALID_ID,
                              .direction = true},
          _tmc2130(default_tmc_config),
          // Seal movement profile is populated with mostly dummy values.
          // It is set before every movement so these are irrelevant.
          _seal_profile(1, 0, SealStepperState::DEFAULT_VELOCITY,
                        SealStepperState::DEFAULT_ACCEL,
                        motor_util::MovementType::OpenLoop, 0),
          _seal_velocity(SealStepperState::DEFAULT_VELOCITY),
          _seal_acceleration(SealStepperState::DEFAULT_ACCEL),
          _seal_position(motor_util::SealStepper::Status::UNKNOWN) {}
    MotorTask(const MotorTask& other) = delete;
    auto operator=(const MotorTask& other) -> MotorTask& = delete;
    MotorTask(MotorTask&& other) noexcept = delete;
    auto operator=(MotorTask&& other) noexcept -> MotorTask& = delete;
    ~MotorTask() = default;
    auto get_message_queue() -> Queue& { return _message_queue; }
    void provide_tasks(tasks::Tasks<QueueImpl>* other_tasks) {
        _task_registry = other_tasks;
    }

    template <typename Policy>
    requires MotorExecutionPolicy<Policy>
    auto run_once(Policy& policy) -> void {
        auto message = Message(std::monostate());

        if (!_tmc2130.initialized()) {
            _tmc2130.write_config(policy);
        }

        // This is the call down to the provided queue. It will block for
        // anywhere up to the provided timeout, which drives the controller
        // frequency.
        static_cast<void>(_message_queue.recv(&message));
        std::visit(
            [this, &policy](const auto& msg) -> void {
                this->visit_message(msg, policy);
            },
            message);
    }

    // Primarily for test integration, do not use for interprocess logic!!!
    [[nodiscard]] auto get_lid_state() const -> LidState::Status {
        return _state.status;
    }

    [[nodiscard]] auto get_seal_position() const
        -> motor_util::SealStepper::Status {
        if (_seal_stepper_state.status != SealStepperState::Status::IDLE) {
            return motor_util::SealStepper::Status::BETWEEN;
        }
        return _seal_position;
    }

  private:
    template <typename Policy>
    requires MotorExecutionPolicy<Policy>
    auto visit_message(const std::monostate& _ignore, Policy& policy) -> void {
        static_cast<void>(_ignore);
        static_cast<void>(policy);
    }

    template <typename Policy>
    requires MotorExecutionPolicy<Policy>
    auto visit_message(const messages::LidStepperDebugMessage& msg,
                       Policy& policy) -> void {
        // check for errors
        auto error = errors::ErrorCode::NO_ERROR;
        if (_lid_stepper_state.status != LidStepperState::Status::IDLE) {
            error = errors::ErrorCode::LID_MOTOR_BUSY;
        } else if (policy.lid_stepper_check_fault()) {
            error = errors::ErrorCode::LID_MOTOR_FAULT;
        }
        if (error == errors::ErrorCode::NO_ERROR) {
            // Start movement and cache the id for later
            policy.lid_stepper_set_dac(motor_util::LidStepper::current_to_dac(
                LID_STEPPER_DEFAULT_VOLTAGE));
            policy.lid_stepper_start(
                motor_util::LidStepper::angle_to_microsteps(msg.angle),
                msg.overdrive);
            _lid_stepper_state.status =
                LidStepperState::Status::SIMPLE_MOVEMENT;
            _lid_stepper_state.position =
                motor_util::LidStepper::Position::BETWEEN;
            _lid_stepper_state.response_id = msg.id;
        } else {
            auto response = messages::AcknowledgePrevious{
                .responding_to_id = msg.id, .with_error = error};
            static_cast<void>(
                _task_registry->comms->get_message_queue().try_send(
                    messages::HostCommsMessage(response)));
        }
    }

    template <typename Policy>
    requires MotorExecutionPolicy<Policy>
    auto visit_message(const messages::LidStepperComplete& msg, Policy& policy)
        -> void {
        static_cast<void>(msg);  // No contents in message
        LidStepperState::Status old_state = _lid_stepper_state.status.load();
        auto error = handle_hinge_state_end(policy);
        if (_lid_stepper_state.status == LidStepperState::Status::IDLE &&
            old_state != _lid_stepper_state.status &&
            _lid_stepper_state.response_id != INVALID_ID) {
            // Send an ACK if a movement just finished
            auto response = messages::AcknowledgePrevious{
                .responding_to_id = _lid_stepper_state.response_id,
                .with_error = error};
            static_cast<void>(
                _task_registry->comms->get_message_queue().try_send(
                    messages::HostCommsMessage(response)));
        }
    }

    template <typename Policy>
    requires MotorExecutionPolicy<Policy>
    auto visit_message(const messages::SealStepperDebugMessage& msg,
                       Policy& policy) -> void {
        // check for errors
        auto error = errors::ErrorCode::NO_ERROR;
        if (_seal_stepper_state.status != SealStepperState::Status::IDLE) {
            error = errors::ErrorCode::SEAL_MOTOR_BUSY;
        }
        if (error == errors::ErrorCode::NO_ERROR) {
            _seal_stepper_state.response_id = msg.id;
            error = start_seal_movement(msg.steps, true, policy);
        }

        // Check for error after starting movement
        if (error != errors::ErrorCode::NO_ERROR) {
            auto response = messages::AcknowledgePrevious{
                .responding_to_id = msg.id, .with_error = error};
            static_cast<void>(
                _task_registry->comms->get_message_queue().try_send(
                    messages::HostCommsMessage(response)));
        }
    }

    template <typename Policy>
    requires MotorExecutionPolicy<Policy>
    auto visit_message(const messages::SealStepperComplete& msg, Policy& policy)
        -> void {
        static_cast<void>(msg);
        if (_seal_stepper_state.status == SealStepperState::Status::MOVING) {
            // Ignore return in case movement was already stopped by interrupt
            static_cast<void>(policy.seal_stepper_stop());
            static_cast<void>(policy.tmc2130_set_enable(false));
            using namespace messages;
            auto with_error = errors::ErrorCode::NO_ERROR;
            switch (msg.reason) {
                case SealStepperComplete::CompletionReason::STALL:
                    // Don't send an error because a stall is expected in some
                    // conditions. The number of steps will tell whether this
                    // stall was too early or not.
                    break;
                case SealStepperComplete::CompletionReason::ERROR:
                    // TODO clear the error
                    with_error = errors::ErrorCode::SEAL_MOTOR_FAULT;
                    _seal_position = motor_util::SealStepper::Status::UNKNOWN;
                    break;
                default:
                    break;
            }
            _seal_stepper_state.status = SealStepperState::Status::IDLE;
            if (with_error == errors::ErrorCode::NO_ERROR) {
                with_error = handle_lid_state_end(policy);
            } else {
                // Send error response on behalf of the lid state machine
                lid_response_send_and_clear(with_error);
                handle_lid_state_enter(LidState::Status::IDLE, policy);
            }
            if (_seal_stepper_state.response_id != INVALID_ID) {
                auto response = messages::SealStepperDebugResponse{
                    .responding_to_id = _seal_stepper_state.response_id,
                    .steps_taken =
                        static_cast<long int>(_seal_profile.current_distance()),
                    .with_error = with_error};
                if (!_seal_stepper_state.direction) {
                    response.steps_taken *= -1;
                }
                static_cast<void>(
                    _task_registry->comms->get_message_queue().try_send(
                        messages::HostCommsMessage(response)));
            }
        }
    }

    template <typename Policy>
    requires MotorExecutionPolicy<Policy>
    auto visit_message(const messages::ActuateSolenoidMessage& msg,
                       Policy& policy) -> void {
        if (msg.engage) {
            policy.lid_solenoid_engage();
        } else {
            policy.lid_solenoid_disengage();
        }
        auto response =
            messages::AcknowledgePrevious{.responding_to_id = msg.id};
        static_cast<void>(_task_registry->comms->get_message_queue().try_send(
            messages::HostCommsMessage(response)));
    }

    template <typename Policy>
    requires MotorExecutionPolicy<Policy>
    auto visit_message(const messages::GetSealDriveStatusMessage& msg,
                       Policy& policy) -> void {
        auto response =
            messages::GetSealDriveStatusResponse{.responding_to_id = msg.id};
        auto status = _tmc2130.get_driver_status(policy);
        if (status.has_value()) {
            response.status = status.value();
        }
        auto tstep = _tmc2130.get_tstep(policy);
        if (tstep.has_value()) {
            response.tstep = tstep.value();
        }
        static_cast<void>(_task_registry->comms->get_message_queue().try_send(
            messages::HostCommsMessage(response)));
    }

    template <MotorExecutionPolicy Policy>
    auto visit_message(const messages::SetSealParameterMessage& msg,
                       Policy& policy) -> void {
        using Parameter = motor_util::SealStepper::Parameter;

        // Only set to false if a tmc2130 write fails
        bool ret = true;
        auto with_error = errors::ErrorCode::NO_ERROR;
        switch (msg.param) {
            case Parameter::Velocity:
                _seal_velocity = static_cast<uint32_t>(
                    std::max(msg.value, static_cast<int32_t>(1)));
                break;
            case Parameter::Acceleration:
                _seal_acceleration = static_cast<uint32_t>(
                    std::max(msg.value, static_cast<int32_t>(0)));
                break;
            case Parameter::StallguardThreshold: {
                static constexpr const int32_t min_sgt = -64;
                static constexpr const int32_t max_sgt = 63;
                auto value = std::clamp(msg.value, min_sgt, max_sgt);
                _tmc2130.get_register_map().coolconf.sgt = value;
                ret = _tmc2130.write_config(policy);
                break;
            }
            case Parameter::StallguardMinVelocity: {
                auto value =
                    motor_util::SealStepper::velocity_to_tstep(msg.value);
                static constexpr const uint32_t min_tstep = 0;
                static constexpr const uint32_t max_tstep = (1 << 20) - 1;
                value = std::clamp(static_cast<uint32_t>(value), min_tstep,
                                   max_tstep);
                _tmc2130.get_register_map().tcoolthrs.threshold = value;
                ret = _tmc2130.write_config(policy);
                break;
            }
            case Parameter::RunCurrent: {
                static constexpr const uint32_t min_current = 0;
                static constexpr const uint32_t max_current = 0x1F;
                auto value = std::clamp(static_cast<uint32_t>(msg.value),
                                        min_current, max_current);
                _tmc2130.get_register_map().ihold_irun.run_current = value;
                ret = _tmc2130.write_config(policy);
                break;
            }
            case Parameter::HoldCurrent: {
                static constexpr const uint32_t min_current = 0;
                static constexpr const uint32_t max_current = 0x1F;
                auto value = std::clamp(static_cast<uint32_t>(msg.value),
                                        min_current, max_current);
                _tmc2130.get_register_map().ihold_irun.hold_current = value;
                ret = _tmc2130.write_config(policy);
                break;
            }
        }

        if (!ret) {
            with_error = errors::ErrorCode::SEAL_MOTOR_SPI_ERROR;
        }

        auto response = messages::AcknowledgePrevious{
            .responding_to_id = msg.id, .with_error = with_error};
        static_cast<void>(_task_registry->comms->get_message_queue().try_send(
            messages::HostCommsMessage(response)));
    }

    template <MotorExecutionPolicy Policy>
    auto visit_message(const messages::GetLidStatusMessage& msg, Policy& policy)
        -> void {
        auto lid = get_lid_position(policy);
        auto seal = _seal_position;

        if (_seal_stepper_state.status != SealStepperState::Status::IDLE) {
            seal = motor_util::SealStepper::Status::BETWEEN;
        }

        auto response = messages::GetLidStatusResponse{
            .responding_to_id = msg.id, .lid = lid, .seal = seal};
        static_cast<void>(_task_registry->comms->get_message_queue().try_send(
            messages::HostCommsMessage(response)));
    }

    template <MotorExecutionPolicy Policy>
    auto visit_message(const messages::OpenLidMessage& msg, Policy& policy)
        -> void {
        auto error = start_lid_open(msg.id, policy);

        if (error != errors::ErrorCode::NO_ERROR) {
            auto response = messages::AcknowledgePrevious{
                .responding_to_id = msg.id, .with_error = error};
            static_cast<void>(
                _task_registry->comms->get_message_queue().try_send(
                    messages::HostCommsMessage(response)));
        }
    }

    template <MotorExecutionPolicy Policy>
    auto visit_message(const messages::CloseLidMessage& msg, Policy& policy)
        -> void {
        auto error = start_lid_close(msg.id, policy);

        if (error != errors::ErrorCode::NO_ERROR) {
            auto response = messages::AcknowledgePrevious{
                .responding_to_id = msg.id, .with_error = error};
            static_cast<void>(
                _task_registry->comms->get_message_queue().try_send(
                    messages::HostCommsMessage(response)));
        }
    }

    template <MotorExecutionPolicy Policy>
    auto visit_message(const messages::PlateLiftMessage& msg, Policy& policy)
        -> void {
        auto error = start_plate_lift(msg.id, policy);

        if (error != errors::ErrorCode::NO_ERROR) {
            auto response = messages::AcknowledgePrevious{
                .responding_to_id = msg.id, .with_error = error};
            static_cast<void>(
                _task_registry->comms->get_message_queue().try_send(
                    messages::HostCommsMessage(response)));
        }
    }

    template <MotorExecutionPolicy Policy>
    auto visit_message(const messages::FrontButtonPressMessage& msg,
                       Policy& policy) {
        static_cast<void>(msg);
        if (is_any_motor_moving()) {
            // Ignore button press during any lid movement.
            return;
        }

        auto lid_position = get_lid_position(policy);
        if (lid_position == motor_util::LidStepper::Position::UNKNOWN) {
            return;
        }
        if (lid_position == motor_util::LidStepper::Position::OPEN) {
            static_cast<void>(start_lid_close(INVALID_ID, policy));
        } else {
            // Default to opening the lid if the status is in-between switches
            static_cast<void>(start_lid_open(INVALID_ID, policy));
        }
    }

    template <MotorExecutionPolicy Policy>
    auto visit_message(const messages::GetLidSwitchesMessage& msg,
                       Policy& policy) {
        auto response = messages::GetLidSwitchesResponse{
            .responding_to_id = msg.id,
            .close_switch_pressed = policy.lid_read_closed_switch(),
            .open_switch_pressed = policy.lid_read_open_switch()};

        static_cast<void>(
            _task_registry->comms->get_message_queue().try_send(response));
    }

    // Callback for each tick() during a seal stepper movement
    template <MotorExecutionPolicy Policy>
    auto seal_step_callback(Policy& policy) -> void {
        auto ret = _seal_profile.tick();
        if (ret.step) {
            policy.tmc2130_step_pulse();
        }
        if (ret.done) {
            policy.seal_stepper_stop();
            // Send a 'done' message to ourselves
            static_cast<void>(get_message_queue().try_send_from_isr(
                messages::SealStepperComplete{}));
        }
    }

    /**
     * @brief Contains all logic for starting a seal movement. If an ACK needs
     * to be sent after the movement, the caller should set the response_id
     * field.
     *
     * @param[in] steps Number of steps to move. This is \e signed, positive
     * values move forwards and negative values move backwards.
     * @param[in] policy Instance of the policy for motor control.
     */
    template <MotorExecutionPolicy Policy>
    auto start_seal_movement(long steps, bool arm_limit_switch, Policy& policy)
        -> errors::ErrorCode {
        if (_seal_stepper_state.status != SealStepperState::Status::IDLE) {
            return errors::ErrorCode::SEAL_MOTOR_BUSY;
        }

        // Movement profile gets constructed with default parameters
        _seal_profile = motor_util::MovementProfile(
            policy.MotorTickFrequency, 0, _seal_velocity, _seal_acceleration,
            motor_util::MovementType::FixedDistance, std::abs(steps));

        _seal_stepper_state.direction = steps > 0;

        // Steps is signed, so set direction accordingly
        auto ret = policy.tmc2130_set_direction(steps > 0);
        if (!ret) {
            return errors::ErrorCode::SEAL_MOTOR_FAULT;
        }

        ret = policy.tmc2130_set_enable(false);
        if (!ret) {
            return errors::ErrorCode::SEAL_MOTOR_FAULT;
        }

        auto err = clear_seal_stall(policy);
        if (err != errors::ErrorCode::NO_ERROR) {
            return err;
        }

        ret = policy.tmc2130_set_enable(true);
        if (!ret) {
            return errors::ErrorCode::SEAL_MOTOR_FAULT;
        }

        _seal_stepper_state.status = SealStepperState::Status::MOVING;
        _seal_position = motor_util::SealStepper::Status::UNKNOWN;

        if (arm_limit_switch) {
            policy.seal_switch_set_armed();
        } else {
            policy.seal_switch_set_disarmed();
        }

        ret = policy.seal_stepper_start(
            [&] { this->seal_step_callback(policy); });
        if (!ret) {
            _seal_stepper_state.status = SealStepperState::Status::IDLE;
            return errors::ErrorCode::SEAL_MOTOR_FAULT;
        }

        return errors::ErrorCode::NO_ERROR;
    }

    /**
     * @brief This function should clear the stall flag in the TMC2130.
     * Enables and then disables the StealthChop mode (which isn't used in
     * this application), which clears the data for StallGuard.
     * @param policy Instance of the policy for motor control
     * @return errors::ErrorCode
     */
    template <MotorExecutionPolicy Policy>
    auto clear_seal_stall(Policy& policy) -> errors::ErrorCode {
        auto tcool = _tmc2130.get_register_map().tcoolthrs.threshold;
        _tmc2130.get_register_map().gconfig.en_pwm_mode = 1;
        _tmc2130.get_register_map().tcoolthrs.threshold = 0;
        if (!_tmc2130.write_config(policy)) {
            return errors::ErrorCode::SEAL_MOTOR_SPI_ERROR;
        }
        _tmc2130.get_register_map().gconfig.en_pwm_mode = 0;
        _tmc2130.get_register_map().tcoolthrs.threshold = tcool;
        if (!_tmc2130.write_config(policy)) {
            return errors::ErrorCode::SEAL_MOTOR_SPI_ERROR;
        }

        return errors::ErrorCode::NO_ERROR;
    }

    template <MotorExecutionPolicy Policy>
    [[nodiscard]] auto get_lid_position(Policy& policy) const
        -> motor_util::LidStepper::Position {
        auto closed_switch = policy.lid_read_closed_switch();
        auto open_switch = policy.lid_read_open_switch();

        if (closed_switch && open_switch) {
            return motor_util::LidStepper::Position::UNKNOWN;
        }
        if (closed_switch) {
            return motor_util::LidStepper::Position::CLOSED;
        }
        if (open_switch) {
            return motor_util::LidStepper::Position::OPEN;
        }
        if (!is_any_motor_moving()) {
            // Wait until both motors are COMPLETELY stopped to report
            // the actual position
            return _lid_stepper_state.position;
        }
        return motor_util::LidStepper::Position::BETWEEN;
    }

    [[nodiscard]] auto is_any_motor_moving() const -> bool {
        if (_seal_stepper_state.status != SealStepperState::Status::IDLE) {
            return true;
        }
        if (_lid_stepper_state.status != LidStepperState::Status::IDLE) {
            return true;
        }
        if (_state.status != LidState::Status::IDLE) {
            return true;
        }
        return false;
    }

    /**
     * @brief Start an action to open the lid assembly. This will retract the
     * seal (if necessary) and then open the lid hinge motor.
     *
     * @tparam Policy Type of the motor policy
     * @param response_id The message ID to respond to at the end of the
     *                    action. This will \e only be cached if the lid
     *                    can succesfully start opening.
     * @param policy Instance of the HAL policy
     * @return errorcode indicating success or failure of the action
     */
    template <MotorExecutionPolicy Policy>
    auto start_lid_open(uint32_t response_id, Policy& policy)
        -> errors::ErrorCode {
        using Position = motor_util::SealStepper::Status;
        if (is_any_motor_moving()) {
            return errors::ErrorCode::LID_MOTOR_BUSY;
        }
        auto error = errors::ErrorCode::NO_ERROR;
        if (get_lid_position(policy) ==
            motor_util::LidStepper::Position::OPEN) {
            // Send a succesful response and return ok
            auto response =
                messages::AcknowledgePrevious{.responding_to_id = response_id};
            static_cast<void>(
                _task_registry->comms->get_message_queue().try_send(
                    messages::HostCommsMessage(response)));
            return error;
        }
        switch (get_seal_position()) {
            case Position::BETWEEN:
                [[fallthrough]];
            case Position::UNKNOWN:
                // Need to extend a small amount, but only if the lid is open.
                // Opening further with a closed lid might result in damage,
                // so we skip to the Retract stage in that case.
                if (get_lid_position(policy) ==
                    motor_util::LidStepper::Position::CLOSED) {
                    error = handle_lid_state_enter(
                        LidState::Status::OPENING_RETRACT_SEAL, policy);
                } else {
                    error = handle_lid_state_enter(
                        LidState::Status::OPENING_PARTIAL_EXTEND_SEAL, policy);
                }
                break;
            case Position::ENGAGED:
                // Need to retract
                error = handle_lid_state_enter(
                    LidState::Status::OPENING_RETRACT_SEAL, policy);
                break;
            case Position::RETRACTED:
                // Can skip moving the seal and just open the lid
                error = handle_lid_state_enter(
                    LidState::Status::OPENING_OPEN_HINGE, policy);
                break;
        }

        if (error == errors::ErrorCode::NO_ERROR) {
            _state.response_id = response_id;
        }
        return error;
    }

    /**
     * @brief Start an action to close the lid assembly. This will retract the
     * seal (if necessary), close the lid hinge motor, and then extend the
     * seal. If the lid is already shut with the seal extended, nothing will
     * happen but a response message \e will be sent.
     *
     * @tparam Policy Type of the motor policy
     * @param response_id The message ID to respond to at the end of the
     *                    action. This will \e only be cached if the lid
     *                    can succesfully start opening.
     * @param policy Instance of the HAL policy
     * @return errorcode indicating success or failure of the action
     */
    template <MotorExecutionPolicy Policy>
    auto start_lid_close(uint32_t response_id, Policy& policy)
        -> errors::ErrorCode {
        using Position = motor_util::SealStepper::Status;
        if (is_any_motor_moving()) {
            return errors::ErrorCode::LID_MOTOR_BUSY;
        }
        auto error = errors::ErrorCode::NO_ERROR;
        if (get_lid_position(policy) ==
            motor_util::LidStepper::Position::CLOSED) {
            // Send a succesful response and return ok
            auto response =
                messages::AcknowledgePrevious{.responding_to_id = response_id};
            static_cast<void>(
                _task_registry->comms->get_message_queue().try_send(
                    messages::HostCommsMessage(response)));
            return error;
        }
        switch (_seal_position) {
            case Position::BETWEEN:
                [[fallthrough]];
            case Position::UNKNOWN:
                // Need to extend a small amount
                error = handle_lid_state_enter(
                    LidState::Status::CLOSING_PARTIAL_EXTEND_SEAL, policy);
                break;
            case Position::ENGAGED:
                // Need to retract
                error = handle_lid_state_enter(
                    LidState::Status::CLOSING_RETRACT_SEAL, policy);
                break;
            case Position::RETRACTED:
                // Can skip moving the seal and just close the lid
                error = handle_lid_state_enter(
                    LidState::Status::CLOSING_CLOSE_HINGE, policy);
                break;
        }

        if (error == errors::ErrorCode::NO_ERROR) {
            _state.response_id = response_id;
        }
        return error;
    }

    /**
     * @brief Start a Plate Lift action. This action can only be started if
     * the lid is at the Open position. The lid will open \e past the endstop
     * switch in order to lift the plate, and then will return back to the
     * 90º position at the switch.
     *
     * @tparam Policy Type of the motor policy
     * @param response_id The message ID to respond to at the end of the
     *                    action. This will \e only be cached if the lid
     *                    can succesfully start lifting.
     * @param policy Instance of the HAL policy
     * @return errorcode indicating success or failure of the action
     */
    template <MotorExecutionPolicy Policy>
    auto start_plate_lift(uint32_t response_id, Policy& policy)
        -> errors::ErrorCode {
        if (is_any_motor_moving()) {
            return errors::ErrorCode::LID_MOTOR_BUSY;
        }
        if (get_lid_position(policy) !=
            motor_util::LidStepper::Position::OPEN) {
            return errors::ErrorCode::LID_CLOSED;
        }
        auto error =
            handle_lid_state_enter(LidState::Status::PLATE_LIFTING, policy);

        if (error == errors::ErrorCode::NO_ERROR) {
            _state.response_id = response_id;
        }
        return error;
    }

    template <MotorExecutionPolicy Policy>
    auto start_lid_hinge_open(uint32_t response_id, Policy& policy) -> bool {
        if (_lid_stepper_state.status != LidStepperState::Status::IDLE) {
            return false;
        }
        // First release the latch
        policy.lid_solenoid_engage();
        // Now start a lid motor movement to the endstop
        policy.lid_stepper_set_dac(LidStepperState::DEFAULT_RUN_CURRENT);
        policy.lid_stepper_start(LidStepperState::FULL_OPEN_DEGREES, false);
        // Store the new state, as well as the response ID
        _lid_stepper_state.status = LidStepperState::Status::OPEN_TO_SWITCH;
        _lid_stepper_state.position = motor_util::LidStepper::Position::BETWEEN;
        _lid_stepper_state.response_id = response_id;
        return true;
    }

    template <MotorExecutionPolicy Policy>
    auto start_lid_hinge_close(uint32_t response_id, Policy& policy) -> bool {
        if (_lid_stepper_state.status != LidStepperState::Status::IDLE) {
            return false;
        }
        // First release the latch
        policy.lid_solenoid_engage();
        // Now start a lid motor movement to closed position
        policy.lid_stepper_set_dac(LidStepperState::DEFAULT_RUN_CURRENT);
        policy.lid_stepper_start(LidStepperState::FULL_CLOSE_DEGREES, false);
        // Store the new state, as well as the response ID
        _lid_stepper_state.status = LidStepperState::Status::CLOSE_TO_SWITCH;
        _lid_stepper_state.position = motor_util::LidStepper::Position::BETWEEN;
        _lid_stepper_state.response_id = response_id;
        return true;
    }

    template <MotorExecutionPolicy Policy>
    auto start_lid_hinge_plate_lift(uint32_t response_id, Policy& policy)
        -> bool {
        if (_lid_stepper_state.status != LidStepperState::Status::IDLE) {
            return false;
        }
        // Now start a lid motor movement to closed position
        policy.lid_stepper_set_dac(LidStepperState::DEFAULT_RUN_CURRENT);
        policy.lid_stepper_start(LidStepperState::PLATE_LIFT_RAISE_DEGREES,
                                 true);
        // Store the new state, as well as the response ID
        _lid_stepper_state.status = LidStepperState::Status::LIFT_RAISE;
        _lid_stepper_state.position = motor_util::LidStepper::Position::BETWEEN;
        _lid_stepper_state.response_id = response_id;
        return true;
    }

    /**
     * @brief If the the lid state machine has a response code defined, send
     * the response to host and then clear the error code.
     *
     * @param error Optional error to attach to the response
     */
    auto lid_response_send_and_clear(
        errors::ErrorCode error = errors::ErrorCode::NO_ERROR) -> void {
        if (_state.response_id != INVALID_ID) {
            auto response = messages::AcknowledgePrevious{
                .responding_to_id = _state.response_id, .with_error = error};
            static_cast<void>(
                _task_registry->comms->get_message_queue().try_send(
                    messages::HostCommsMessage(response)));
        }
        _state.response_id = INVALID_ID;
    }

    /**
     * @brief Handler to enter lid states. Generally called to start
     * the lid state machine, and then subsequently by `handle_lid_state_end`
     *
     * @param policy
     * @return errors::ErrorCode
     */
    template <MotorExecutionPolicy Policy>
    auto handle_lid_state_enter(LidState::Status state, Policy& policy)
        -> errors::ErrorCode {
        auto error = errors::ErrorCode::NO_ERROR;
        switch (state) {
            case LidState::Status::IDLE:
                lid_response_send_and_clear();
                break;
            case LidState::Status::OPENING_RETRACT_SEAL:
                // The seal stepper is retracted to the limit switch
                error = start_seal_movement(
                    SealStepperState::FULL_RETRACT_MICROSTEPS, true, policy);
                break;
            case LidState::Status::OPENING_RETRACT_SEAL_BACKOFF:
                // The seal stepper is extended to back off the limit switch
                error = start_seal_movement(
                    SealStepperState::SWITCH_BACKOFF_MICROSTEPS_EXTEND, false, policy);
                break;
            case LidState::Status::OPENING_OPEN_HINGE:
                if (!start_lid_hinge_open(INVALID_ID, policy)) {
                    error = errors::ErrorCode::LID_MOTOR_BUSY;
                }
                break;
            case LidState::Status::CLOSING_RETRACT_SEAL:
                // The seal stepper is retracted to a stall
                error = start_seal_movement(
                    SealStepperState::FULL_RETRACT_MICROSTEPS, true, policy);
                break;
            case LidState::Status::CLOSING_RETRACT_SEAL_BACKOFF:
                // The seal stepper is extended to back off the limit switch
                error = start_seal_movement(
                    SealStepperState::SWITCH_BACKOFF_MICROSTEPS_EXTEND, false, policy);
                break;
            case LidState::Status::CLOSING_CLOSE_HINGE:
                if (!start_lid_hinge_close(INVALID_ID, policy)) {
                    error = errors::ErrorCode::LID_MOTOR_BUSY;
                }
                break;
            case LidState::Status::CLOSING_EXTEND_SEAL:
                // The seal stepper is extended to engage with the plate
                error = start_seal_movement(
                    SealStepperState::FULL_EXTEND_MICROSTEPS, true, policy);
                break;
            case LidState::Status::CLOSING_EXTEND_SEAL_BACKOFF:
                // The seal stepper is extended to back off the limit switch
                error = start_seal_movement(
                    SealStepperState::SWITCH_BACKOFF_MICROSTEPS_RETRACT, false, policy);
                break;
            case LidState::Status::PLATE_LIFTING:
                // The lid state machine handles everything
                if (!start_lid_hinge_plate_lift(INVALID_ID, policy)) {
                    error = errors::ErrorCode::LID_MOTOR_FAULT;
                }
                break;
        }
        if (error == errors::ErrorCode::NO_ERROR) {
            _state.status = state;
        } else {
            _state.status = LidState::Status::IDLE;
        }
        return error;
    }

    /**
     * @brief Handler to end lid states. This state machine refers to the
     * \e entire lid assembly - both the hinge motor and the seal motor.
     * @details
     * In general, this function should be called by the handlers for the
     * Seal and Hinge state machines once either of them finishes a movement.
     * This state machine covers the overall behavior of the lid, and each
     * step of that process involves one of the two motors moving at a time.
     * @param policy Instance of the policy for motor control
     * @return errors::ErrorCode
     */
    template <MotorExecutionPolicy Policy>
    auto handle_lid_state_end(Policy& policy) -> errors::ErrorCode {
        auto error = errors::ErrorCode::NO_ERROR;
        switch (_state.status) {
            case LidState::Status::IDLE:
                // Do nothing
                break;
            case LidState::Status::OPENING_PARTIAL_EXTEND_SEAL:
                _seal_position = motor_util::SealStepper::Status::BETWEEN;
                handle_lid_state_enter(LidState::Status::OPENING_RETRACT_SEAL,
                                       policy);
                break;
            case LidState::Status::OPENING_RETRACT_SEAL:
                _seal_position = motor_util::SealStepper::Status::RETRACTED;
                // Start lid motor movement
                handle_lid_state_enter(LidState::Status::OPENING_OPEN_HINGE,
                                       policy);
                break;
            case LidState::Status::OPENING_OPEN_HINGE:
                handle_lid_state_enter(LidState::Status::IDLE, policy);
                break;
            case LidState::Status::CLOSING_PARTIAL_EXTEND_SEAL:
                _seal_position = motor_util::SealStepper::Status::BETWEEN;
                handle_lid_state_enter(LidState::Status::CLOSING_RETRACT_SEAL,
                                       policy);
                break;
            case LidState::Status::CLOSING_RETRACT_SEAL:
                _seal_position = motor_util::SealStepper::Status::RETRACTED;
                handle_lid_state_enter(LidState::Status::CLOSING_CLOSE_HINGE,
                                       policy);
                break;
            case LidState::Status::CLOSING_CLOSE_HINGE:
                handle_lid_state_enter(LidState::Status::CLOSING_EXTEND_SEAL,
                                       policy);
                break;
            case LidState::Status::CLOSING_EXTEND_SEAL:
                _seal_position = motor_util::SealStepper::Status::ENGAGED;
                handle_lid_state_enter(LidState::Status::IDLE, policy);
                break;
            case LidState::Status::PLATE_LIFTING:
                handle_lid_state_enter(LidState::Status::IDLE, policy);
                break;
        }
        return error;
    }

    /**
     * @brief Handler to transition between lid hinge motor states. Should be
     * called every time a lid motor movement complete callback is triggered.
     * @param policy Instance of the policy for motor control
     * @return errors::ErrorCode
     */
    template <MotorExecutionPolicy Policy>
    auto handle_hinge_state_end(Policy& policy) -> errors::ErrorCode {
        auto error = errors::ErrorCode::NO_ERROR;
        switch (_lid_stepper_state.status.load()) {
            case LidStepperState::Status::SIMPLE_MOVEMENT:
                // Turn off the drive current
                policy.lid_stepper_set_dac(0);
                // Movement is done
                _lid_stepper_state.status = LidStepperState::Status::IDLE;
                _lid_stepper_state.position =
                    motor_util::LidStepper::Position::BETWEEN;
                break;
            case LidStepperState::Status::OPEN_TO_SWITCH:
                // Now that the lid is at the open position,
                // the solenoid can be safely turned off
                policy.lid_solenoid_disengage();
                // Overdrive into switch
                policy.lid_stepper_start(
                    LidStepperState::OPEN_OVERDRIVE_DEGREES, true);
                _lid_stepper_state.status =
                    LidStepperState::Status::OPEN_OVERDRIVE;
                break;
            case LidStepperState::Status::OPEN_OVERDRIVE:
                // Turn off lid stepper current
                policy.lid_stepper_set_dac(0);
                // Movement is done
                _lid_stepper_state.status = LidStepperState::Status::IDLE;
                _lid_stepper_state.position =
                    motor_util::LidStepper::Position::OPEN;
                // The overall lid state machine can advance now
                error = handle_lid_state_end(policy);
                break;
            case LidStepperState::Status::CLOSE_TO_SWITCH:
                // Overdrive the lid stepper into the switch
                policy.lid_stepper_start(
                    LidStepperState::CLOSE_OVERDRIVE_DEGREES, true);
                _lid_stepper_state.status =
                    LidStepperState::Status::CLOSE_OVERDRIVE;
                break;
            case LidStepperState::Status::CLOSE_OVERDRIVE:
                // Now that the lid is at the closed position,
                // the solenoid can be safely turned off
                policy.lid_solenoid_disengage();
                // Turn off lid stepper current
                policy.lid_stepper_set_dac(0);
                // Movement is done
                _lid_stepper_state.status = LidStepperState::Status::IDLE;
                _lid_stepper_state.position =
                    motor_util::LidStepper::Position::CLOSED;
                // The overall lid state machine can advance now
                error = handle_lid_state_end(policy);
                // TODO(Frank, Mar-7-2022) check if the lid didn't make it in
                // all the way
                break;
            case LidStepperState::Status::LIFT_RAISE:
                // Lower the plate lift mechanism and move the lid far enough
                // that it will go PAST the switch.
                policy.lid_stepper_start(
                    LidStepperState::PLATE_LIFT_LOWER_DEGREES, true);
                _lid_stepper_state.status = LidStepperState::Status::LIFT_LOWER;
                break;
            case LidStepperState::Status::LIFT_LOWER:
                // We switch to the Open To Switch state, which will get the
                // lid to the 90º position.
                policy.lid_stepper_start(LidStepperState::FULL_OPEN_DEGREES,
                                         false);
                _lid_stepper_state.status =
                    LidStepperState::Status::OPEN_TO_SWITCH;
                break;
            case LidStepperState::Status::IDLE:
                [[fallthrough]];
            default:
                break;
        }

        return error;
    }

    Queue& _message_queue;
    tasks::Tasks<QueueImpl>* _task_registry;
    LidState _state;
    LidStepperState _lid_stepper_state;
    SealStepperState _seal_stepper_state;
    tmc2130::TMC2130 _tmc2130;
    motor_util::MovementProfile _seal_profile;
    double _seal_velocity;
    double _seal_acceleration;
    /**
     * @brief  We need to cache the position of the seal motor in addition to
     * the state in _seal_stepper_state due to the lack of limit switches.
     *
     * The lid stepper has switches to tell where it is, so we don't
     * need a similar variable for that motor.
     */
    motor_util::SealStepper::Status _seal_position;
};
};  // namespace motor_task<|MERGE_RESOLUTION|>--- conflicted
+++ resolved
@@ -182,7 +182,6 @@
     // Lid action state machine. Individual hinge/seal motor actions are
     // handled in their sub-state machines
     enum class Status {
-<<<<<<< HEAD
         IDLE,                         /**< No lid action.*/
         OPENING_RETRACT_SEAL,         /**< Retracting seal before opening lid.*/
         OPENING_RETRACT_SEAL_BACKOFF, /**< Extend seal to ease off of the 
@@ -196,19 +195,7 @@
                                            lid hinge.*/
         CLOSING_EXTEND_SEAL_BACKOFF,  /**< Retract seal to ease off of the 
                                            limit switch.*/
-=======
-        IDLE,                        /**< No lid action.*/
-        OPENING_PARTIAL_EXTEND_SEAL, /**< Partially extend seal because we
-                                          don't know the actual position.*/
-        OPENING_RETRACT_SEAL,        /**< Retracting seal before opening lid.*/
-        OPENING_OPEN_HINGE,          /**< Opening lid hinge.*/
-        CLOSING_PARTIAL_EXTEND_SEAL, /**< Partially extend seal because we
-                                          don't know the actual position.*/
-        CLOSING_RETRACT_SEAL,        /**< Retracting seal before closing lid.*/
-        CLOSING_CLOSE_HINGE,         /**< Closing lid hinge.*/
-        CLOSING_EXTEND_SEAL, /**< Extending seal after closing lid hinge.*/
         PLATE_LIFTING,       /**< Lid is walking through its state machine.*/
->>>>>>> f210d47c
     };
     // Current status of the lid. Declared atomic because
     // this flag is set & cleared by both the actual task context
