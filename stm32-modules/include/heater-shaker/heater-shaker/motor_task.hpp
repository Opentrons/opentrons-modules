/*
 * the primary interface to the motor control task
 */
#pragma once

#include <algorithm>
#include <concepts>
#include <variant>

#include "hal/message_queue.hpp"
#include "heater-shaker/messages.hpp"
#include "heater-shaker/tasks.hpp"
namespace tasks {
template <template <class> class QueueImpl>
struct Tasks;
};

namespace motor_task {

/*
 * The MotorExecutionPolicy is how the portable task interacts
 * with the hardware. It is defined as a concept so it can be
 * passed as a reference paramter to run_once(), which means the
 * type of policy in actual use does not have to be part of the class's
 * type signature (which is used all over the place), just run_once's
 * type signature, which is used just by the rtos task and the test
 * harness.
 *
 * The policy exposes methods to get relevant data from the motor hardware
 * and methods to change the state of the motor controller.
 *
 * The policy is not the only way in which the hardware may interact
 * with the motor controller; it may also send messages. This should
 * be the way that the hardware sends information to the motor task
 * (as opposed to the motor task querying information from the hardware).
 * For instance, an asynchronous error mechanism should inform the motor
 * task of its event by sending a message.
 */
template <typename Policy>
concept MotorExecutionPolicy = requires(Policy& p, const Policy& cp) {
    { p.set_rpm(static_cast<int16_t>(16)) } -> std::same_as<errors::ErrorCode>;
    { cp.get_current_rpm() } -> std::same_as<int16_t>;
    { cp.get_target_rpm() } -> std::same_as<int16_t>;
    {p.stop()};
    {
        p.set_ramp_rate(static_cast<int32_t>(8))
        } -> std::same_as<errors::ErrorCode>;
    // NOLINTNEXTLINE(cppcoreguidelines-avoid-magic-numbers)
    {p.set_pid_constants(1.0, 2.0, 3.0)};
    {p.homing_solenoid_disengage()};
    // NOLINTNEXTLINE(cppcoreguidelines-avoid-magic-numbers)
    {p.homing_solenoid_engage(122)};
    // NOLINTNEXTLINE(cppcoreguidelines-avoid-magic-numbers)
    {p.delay_ticks(10)};
    // NOLINTNEXTLINE(cppcoreguidelines-avoid-magic-numbers)
    {p.plate_lock_set_power(0.1)};
    {p.plate_lock_disable()};
};

struct State {
    enum TaskStatus {
        STOPPED_UNKNOWN,  // Stopped but unclear whether we're homed (how we
                          // boot)
        RUNNING,          // Running under a speed control or ramping (including
                          // speed=0)
        ERROR,            // In an error state from the motor driver
        HOMING_MOVING_TO_HOME_SPEED,  // Heading towards an appropriate speed
                                      // for homing
        HOMING_COASTING_TO_STOP,  // solenoid engaged, waiting for it to fall
                                  // home
        STOPPED_HOMED             // Stopped and definitely homed
    };
    TaskStatus status;
};

struct PlateLockState {
    enum PlateLockTaskStatus {
        IDLE_CLOSED = 0,
        OPENING = 1,
        IDLE_OPEN = 2,
        CLOSING = 3,
        IDLE_UNKNOWN = 4
    };
    PlateLockTaskStatus status;
};

constexpr size_t RESPONSE_LENGTH = 128;
using Message = ::messages::MotorMessage;
template <template <class> class QueueImpl>
requires MessageQueue<QueueImpl<Message>, Message>
class MotorTask {
    static constexpr const uint32_t HOMING_INTERSTATE_WAIT_TICKS = 100;
    static constexpr const uint16_t PLATE_LOCK_WAIT_TICKS = 100;
    static constexpr const uint16_t STARTUP_HOMING_WAIT_TICKS =
        200;  // needed to ensure motor setup complete at startup before homing
    static constexpr const uint16_t MOTOR_START_WAIT_TICKS = 1000;

  public:
    static constexpr int16_t HOMING_ROTATION_LIMIT_HIGH_RPM = 250;
    static constexpr int16_t HOMING_ROTATION_LIMIT_LOW_RPM = 200;
    static constexpr int16_t HOMING_ROTATION_LOW_MARGIN = 25;
    static constexpr uint16_t HOMING_SOLENOID_CURRENT_INITIAL = 200;
    static constexpr uint16_t HOMING_SOLENOID_CURRENT_HOLD = 75;
    static constexpr uint16_t HOMING_CYCLES_BEFORE_TIMEOUT = 10;
    static constexpr uint16_t PLATE_LOCK_MOVE_TIME_THRESHOLD =
        4950;  // 1250 for 380:1 motor, 2350 for 1000:1 motor. Updated to 4950
               // for SZ testing, needs to be tuned down (must end in 50 to pass
               // tests)
    static constexpr int16_t MOTOR_START_THRESHOLD_RPM = 20;
    using Queue = QueueImpl<Message>;
    static constexpr uint8_t PLATE_LOCK_STATE_SIZE = 14;
    explicit MotorTask(Queue& q)
        : state{.status = State::STOPPED_UNKNOWN},
          plate_lock_state{.status = PlateLockState::IDLE_UNKNOWN},
          message_queue(q),
          task_registry(nullptr),
          setpoint(0) {}
    MotorTask(const MotorTask& other) = delete;
    auto operator=(const MotorTask& other) -> MotorTask& = delete;
    MotorTask(MotorTask&& other) noexcept = delete;
    auto operator=(MotorTask&& other) noexcept -> MotorTask& = delete;
    ~MotorTask() = default;
    auto get_message_queue() -> Queue& { return message_queue; }
    [[nodiscard]] auto get_state() const -> State::TaskStatus {
        return state.status;
    }
    [[nodiscard]] auto get_plate_lock_state() const
        -> PlateLockState::PlateLockTaskStatus {
        return plate_lock_state.status;
    }
    void provide_tasks(tasks::Tasks<QueueImpl>* other_tasks) {
        task_registry = other_tasks;
    }

    template <typename Policy>
    requires MotorExecutionPolicy<Policy>
    auto run_once(Policy& policy) -> void {
        auto message = Message(std::monostate());

        // This is the call down to the provided queue. It will block for
        // anywhere up to the provided timeout, which drives the controller
        // frequency.

        static_cast<void>(message_queue.recv(&message));
        std::visit(
            [this, &policy](const auto& msg) -> void {
                this->visit_message(msg, policy);
            },
            message);
    }

  private:
    template <typename Policy>
    auto visit_message(const std::monostate& _ignore, Policy& policy) -> void {
        static_cast<void>(_ignore);
        static_cast<void>(policy);
    }

    template <typename Policy>
    auto visit_message(const messages::SetRPMMessage& msg, Policy& policy)
        -> void {
        auto error = errors::ErrorCode::NO_ERROR;
        if ((!policy.plate_lock_closed_sensor_read()) &&
            (plate_lock_state.status != PlateLockState::IDLE_CLOSED)) {
            error = errors::ErrorCode::PLATE_LOCK_NOT_CLOSED;
        } else {
            policy.homing_solenoid_disengage();
            error = policy.set_rpm(msg.target_rpm);
            setpoint = msg.target_rpm;
            state.status = State::RUNNING;
            policy.delay_ticks(MOTOR_START_WAIT_TICKS);
            if ((msg.target_rpm != 0) &&
                (policy.get_current_rpm() < MOTOR_START_THRESHOLD_RPM)) {
                error = errors::ErrorCode::MOTOR_UNABLE_TO_MOVE;
                policy.stop();
                state.status = State::ERROR;
                setpoint = 0;
            }
        }
        if (current_error != errors::ErrorCode::NO_ERROR) {
            error = current_error;
        }
        auto response = messages::AcknowledgePrevious{
            .responding_to_id = msg.id, .with_error = error};
        if (msg.from_system) {
            static_cast<void>(
                task_registry->system->get_message_queue().try_send(
                    messages::SystemMessage(response)));
        } else {
            static_cast<void>(
                task_registry->comms->get_message_queue().try_send(
                    messages::HostCommsMessage(response)));
        }
    }

    template <typename Policy>
    auto visit_message(const messages::SetPIDConstantsMessage& msg,
                       Policy& policy) -> void {
        policy.set_pid_constants(msg.kp, msg.ki, msg.kd);
        static_cast<void>(task_registry->comms->get_message_queue().try_send(
            messages::AcknowledgePrevious{.responding_to_id = msg.id}));
    }

    template <typename Policy>
    auto visit_message(const messages::SetAccelerationMessage& msg,
                       Policy& policy) -> void {
        auto error = policy.set_ramp_rate(msg.rpm_per_s);
        auto response = messages::AcknowledgePrevious{
            .responding_to_id = msg.id, .with_error = error};
        static_cast<void>(task_registry->comms->get_message_queue().try_send(
            messages::HostCommsMessage(response)));
    }

    template <typename Policy>
    auto visit_message(const messages::GetRPMMessage& msg, Policy& policy)
        -> void {
        auto response =
            messages::GetRPMResponse{.responding_to_id = msg.id,
                                     .current_rpm = policy.get_current_rpm(),
<<<<<<< HEAD
                                     .setpoint_rpm = policy.get_target_rpm()};
        if (state.status == State::ERROR) {
            response.with_error = current_error;
        }
=======
                                     .setpoint_rpm = setpoint};
>>>>>>> 72db5189
        static_cast<void>(task_registry->comms->get_message_queue().try_send(
            messages::HostCommsMessage(response)));
    }

    template <typename Policy>
    auto visit_message(const messages::MotorSystemErrorMessage& msg,
                       Policy& policy) -> void {
        static_cast<void>(policy);
        if (msg.errors == 0) {
            static_cast<void>(
                task_registry->comms->get_message_queue().try_send(
                    messages::HostCommsMessage(messages::ErrorMessage{
                        .code = errors::ErrorCode::MOTOR_SPURIOUS_ERROR})));
            return;
        }
        if (state.status == State::HOMING_COASTING_TO_STOP) {
            policy.homing_solenoid_engage(HOMING_SOLENOID_CURRENT_HOLD);
            policy.stop();
            state.status = State::STOPPED_HOMED;
            setpoint = 0;
            static_cast<void>(
                task_registry->comms->get_message_queue().try_send(
                    messages::AcknowledgePrevious{.responding_to_id =
                                                      cached_home_id}));
        } else {
            for (auto offset = static_cast<uint8_t>(
                     errors::MotorErrorOffset::FOC_DURATION);
                 offset <=
                 static_cast<uint8_t>(errors::MotorErrorOffset::SW_ERROR);
                 offset++) {
                auto code = errors::from_motor_error(
                    msg.errors, static_cast<errors::MotorErrorOffset>(offset));
                if (code != errors::ErrorCode::NO_ERROR) {
                    policy.stop();
                    state.status = State::ERROR;
<<<<<<< HEAD
                    current_error = code;
=======
                    setpoint = 0;
>>>>>>> 72db5189
                    static_cast<void>(
                        task_registry->comms->get_message_queue().try_send(
                            messages::HostCommsMessage(
                                messages::ErrorMessage{.code = code})));
                }
            }
        }
    }

    /**
     * CheckHomingStatusMessage and BeginHomingMessage are the two main
     * components of the home sequence state machine. This task is designed to
     * react to messages, which means it really doesn't want to wait forever
     * doing complex tasks - it wants to do something quick and exit to handle
     * more messages. For something like the homing state machine, though, we
     * have some possibly-long-running sequences, like
     * - Set low speed
     * - wait until that happens
     * - set solenoid
     * - wait until the motor driver says we stalled or for a period of time
     *
     * So we replace any wait states with repeatedly sending ourselves another
     * CheckHomingStatusMessage. Because we talk with queues, we won't spinlock
     * ourselves - any messages sent asynchronously will get enqueued and
     * handled eventually, and we'll wait a bit always in between runs - but we
     * still do a bit of a sleep because otherwise we'd run every tick.
     *
     * So, the sequence is
     * - Get a BeginHomingMessage and take the quick actions of setting an RPM
     * target and doublechecking the solenoid is disengaged, then send ourselves
     * a check-status
     * - When we get a check-status, go from moving-to-speed to coasting-to-stop
     * if we can and otherwise send another check-status
     * - When in coasting-to-stop, keep sending those check-statuses. If we keep
     * the solenoid engaged forever, it will fry itself, so we need a timeout.
     * In either case, we've probably homed successfully; sadly, the motor
     * system isn't quite good enough to detect when it's homed on its own.
     * */

    template <typename Policy>
    auto visit_message(const messages::CheckHomingStatusMessage& msg,
                       Policy& policy) -> void {
        static_cast<void>(msg);
        if (state.status == State::HOMING_MOVING_TO_HOME_SPEED) {
            if (policy.get_current_rpm() < HOMING_ROTATION_LIMIT_HIGH_RPM &&
                policy.get_current_rpm() > HOMING_ROTATION_LIMIT_LOW_RPM) {
                policy.homing_solenoid_engage(HOMING_SOLENOID_CURRENT_INITIAL);
                state.status = State::HOMING_COASTING_TO_STOP;
                homing_cycles_coasting = 0;
                policy.delay_ticks(HOMING_INTERSTATE_WAIT_TICKS);
            }
            policy.delay_ticks(HOMING_INTERSTATE_WAIT_TICKS);
            static_cast<void>(
                get_message_queue().try_send(messages::CheckHomingStatusMessage{
                    .from_startup = msg.from_startup}));
        } else if (state.status == State::HOMING_COASTING_TO_STOP) {
            homing_cycles_coasting++;
            if (homing_cycles_coasting > HOMING_CYCLES_BEFORE_TIMEOUT) {
                policy.homing_solenoid_engage(HOMING_SOLENOID_CURRENT_HOLD);
                policy.stop();
                state.status = State::STOPPED_HOMED;
                setpoint = 0;
                if (!msg.from_startup) {
                    static_cast<void>(
                        task_registry->comms->get_message_queue().try_send(
                            messages::AcknowledgePrevious{.responding_to_id =
                                                              cached_home_id}));
                }
            } else {
                policy.delay_ticks(HOMING_INTERSTATE_WAIT_TICKS);
                static_cast<void>(get_message_queue().try_send(
                    messages::CheckHomingStatusMessage{.from_startup =
                                                           msg.from_startup}));
            }
        }
    }

    template <typename Policy>
    auto visit_message(const messages::BeginHomingMessage& msg, Policy& policy)
        -> void {
        if ((!policy.plate_lock_closed_sensor_read()) &&
            (plate_lock_state.status != PlateLockState::IDLE_CLOSED)) {
            static_cast<void>(
                task_registry->comms->get_message_queue().try_send(
                    messages::AcknowledgePrevious{
                        .responding_to_id = msg.id,
                        .with_error =
                            errors::ErrorCode::PLATE_LOCK_NOT_CLOSED}));
        } else {
            state.status = State::HOMING_MOVING_TO_HOME_SPEED;
            policy.homing_solenoid_disengage();
            policy.set_rpm(HOMING_ROTATION_LIMIT_LOW_RPM +
                           HOMING_ROTATION_LOW_MARGIN);
            policy.delay_ticks(MOTOR_START_WAIT_TICKS);
            cached_home_id = msg.id;
            if (policy.get_current_rpm() < MOTOR_START_THRESHOLD_RPM) {
                auto error = errors::ErrorCode::MOTOR_UNABLE_TO_MOVE;
                policy.stop();
                state.status = State::ERROR;
                setpoint = 0;
                if (msg.from_startup) {
                    static_cast<void>(
                        task_registry->comms->get_message_queue().try_send(
                            messages::ErrorMessage{.code = error}));
                } else {
                    static_cast<void>(
                        task_registry->comms->get_message_queue().try_send(
                            messages::AcknowledgePrevious{
                                .responding_to_id = cached_home_id,
                                .with_error = error}));
                }
            } else {
                static_cast<void>(get_message_queue().try_send(
                    messages::CheckHomingStatusMessage{.from_startup =
                                                           msg.from_startup}));
            }
        }
    }

    template <typename Policy>
    auto visit_message(const messages::ActuateSolenoidMessage& msg,
                       Policy& policy) -> void {
        state.status = State::STOPPED_UNKNOWN;
        if (msg.current_ma == 0) {
            policy.homing_solenoid_disengage();
        } else {
            policy.homing_solenoid_engage(static_cast<double>(msg.current_ma));
        }
        auto response =
            messages::AcknowledgePrevious{.responding_to_id = msg.id};
        static_cast<void>(task_registry->comms->get_message_queue().try_send(
            messages::HostCommsMessage(response)));
    }

    template <typename Policy>
    auto visit_message(const messages::SetPlateLockPowerMessage& msg,
                       Policy& policy) -> void {
        if (msg.power == 0) {
            policy.plate_lock_disable();
            plate_lock_state.status = PlateLockState::IDLE_UNKNOWN;
        } else {
            policy.plate_lock_set_power(std::clamp(msg.power, -1.0F, 1.0F));
            if (msg.power < 0) {
                plate_lock_state.status = PlateLockState::OPENING;
            } else if (msg.power > 0) {
                plate_lock_state.status = PlateLockState::CLOSING;
            }
        }
        static_cast<void>(task_registry->comms->get_message_queue().try_send(
            messages::AcknowledgePrevious{.responding_to_id = msg.id}));
    }

    template <typename Policy>
    auto visit_message(const messages::OpenPlateLockMessage& msg,
                       Policy& policy) -> void {
        static constexpr float OpenPower = 1.0F;
        auto check_state_message =
            messages::CheckPlateLockStatusMessage{.responding_to_id = msg.id};
        if ((policy.plate_lock_open_sensor_read()) ||
            (plate_lock_state.status == PlateLockState::IDLE_OPEN)) {
            plate_lock_state.status = PlateLockState::IDLE_OPEN;
        } else {
            if (state.status != State::STOPPED_HOMED) {
                check_state_message.with_error =
                    errors::ErrorCode::MOTOR_NOT_HOME;
            } else {
                policy.plate_lock_set_power(OpenPower);
                plate_lock_state.status = PlateLockState::OPENING;
                polling_time = 0;
            }
        }
        static_cast<void>(get_message_queue().try_send(check_state_message));
    }

    template <typename Policy>
    auto visit_message(const messages::ClosePlateLockMessage& msg,
                       Policy& policy) -> void {
        static constexpr float ClosePower = -1.0F;
        auto check_state_message = messages::CheckPlateLockStatusMessage{
            .responding_to_id = msg.id, .from_startup = msg.from_startup};
        if ((policy.plate_lock_closed_sensor_read()) ||
            (plate_lock_state.status == PlateLockState::IDLE_CLOSED)) {
            plate_lock_state.status = PlateLockState::IDLE_CLOSED;
        } else {
            if ((state.status != State::STOPPED_HOMED) &&
                (state.status != State::STOPPED_UNKNOWN)) {
                check_state_message.with_error =
                    errors::ErrorCode::MOTOR_NOT_STOPPED;
            } else {
                policy.plate_lock_set_power(ClosePower);
                plate_lock_state.status = PlateLockState::CLOSING;
                polling_time = 0;
            }
        }
        static_cast<void>(get_message_queue().try_send(check_state_message));
    }

    template <typename Policy>
    auto visit_message(const messages::CheckPlateLockStatusMessage& msg,
                       Policy& policy) -> void {
        if (msg.with_error != errors::ErrorCode::NO_ERROR) {
            static_cast<void>(
                task_registry->comms->get_message_queue().try_send(
                    messages::AcknowledgePrevious{
                        .responding_to_id = msg.responding_to_id,
                        .with_error = msg.with_error}));
        } else if ((plate_lock_state.status == PlateLockState::IDLE_CLOSED) ||
                   (plate_lock_state.status == PlateLockState::IDLE_OPEN)) {
            if (msg.from_startup) {
                policy.delay_ticks(STARTUP_HOMING_WAIT_TICKS);
                static_cast<void>(
                    get_message_queue().try_send(messages::BeginHomingMessage{
                        .from_startup = msg.from_startup}));
            } else {
                static_cast<void>(
                    task_registry->comms->get_message_queue().try_send(
                        messages::AcknowledgePrevious{
                            .responding_to_id = msg.responding_to_id}));
            }
        } else if (polling_time > PLATE_LOCK_MOVE_TIME_THRESHOLD) {
            policy.plate_lock_brake();
            plate_lock_state.status = PlateLockState::IDLE_UNKNOWN;
            if (msg.from_startup) {
                static_cast<void>(
                    task_registry->comms->get_message_queue().try_send(
                        messages::ErrorMessage{
                            .code = errors::ErrorCode::PLATE_LOCK_TIMEOUT}));
            } else {
                static_cast<void>(
                    task_registry->comms->get_message_queue().try_send(
                        messages::AcknowledgePrevious{
                            .responding_to_id = msg.responding_to_id,
                            .with_error =
                                errors::ErrorCode::PLATE_LOCK_TIMEOUT}));
            }
        } else {
            policy.delay_ticks(PLATE_LOCK_WAIT_TICKS);
            polling_time += PLATE_LOCK_WAIT_TICKS;
            static_cast<void>(get_message_queue().try_send(
                messages::CheckPlateLockStatusMessage{
                    .responding_to_id = msg.responding_to_id,
                    .from_startup = msg.from_startup}));
        }
    }

    template <typename Policy>
    auto visit_message(const messages::PlateLockComplete& msg, Policy& policy)
        -> void {
        policy.plate_lock_brake();
        if ((msg.closed == true) && (msg.open == false)) {
            plate_lock_state.status = PlateLockState::IDLE_CLOSED;
        } else if ((msg.open == true) && (msg.closed == false)) {
            plate_lock_state.status = PlateLockState::IDLE_OPEN;
        }
    }

    template <typename Policy>
    auto visit_message(const messages::GetPlateLockStateMessage& msg,
                       Policy& policy) -> void {
        std::array<char, 14> plate_lock_state_array = {};
        switch (plate_lock_state.status) {
            case PlateLockState::IDLE_CLOSED:
                plate_lock_state_array = std::array<char, 14>{"IDLE_CLOSED"};
                break;
            case PlateLockState::OPENING:
                plate_lock_state_array = std::array<char, 14>{"OPENING"};
                break;
            case PlateLockState::IDLE_OPEN:
                plate_lock_state_array = std::array<char, 14>{"IDLE_OPEN"};
                break;
            case PlateLockState::CLOSING:
                plate_lock_state_array = std::array<char, 14>{"CLOSING"};
                break;
            case PlateLockState::IDLE_UNKNOWN:
                plate_lock_state_array = std::array<char, 14>{"IDLE_UNKNOWN"};
                break;
            default:
                plate_lock_state_array = std::array<char, 14>{"IDLE_UNKNOWN"};
        }
        auto response = messages::GetPlateLockStateResponse{
            .responding_to_id = msg.id,
            .plate_lock_state = plate_lock_state_array};
        static_cast<void>(task_registry->comms->get_message_queue().try_send(
            messages::HostCommsMessage(response)));
    }

    template <typename Policy>
    auto visit_message(const messages::GetPlateLockStateDebugMessage& msg,
                       Policy& policy) -> void {
        // read each optical switch state
        bool open_switch = policy.plate_lock_open_sensor_read();
        bool closed_switch = policy.plate_lock_closed_sensor_read();

        std::array<char, 14> plate_lock_state_array = {};
        switch (plate_lock_state.status) {
            case PlateLockState::IDLE_CLOSED:
                plate_lock_state_array = std::array<char, 14>{"IDLE_CLOSED"};
                break;
            case PlateLockState::OPENING:
                plate_lock_state_array = std::array<char, 14>{"OPENING"};
                break;
            case PlateLockState::IDLE_OPEN:
                plate_lock_state_array = std::array<char, 14>{"IDLE_OPEN"};
                break;
            case PlateLockState::CLOSING:
                plate_lock_state_array = std::array<char, 14>{"CLOSING"};
                break;
            case PlateLockState::IDLE_UNKNOWN:
                plate_lock_state_array = std::array<char, 14>{"IDLE_UNKNOWN"};
                break;
            default:
                plate_lock_state_array = std::array<char, 14>{"IDLE_UNKNOWN"};
        }
        auto response = messages::GetPlateLockStateDebugResponse{
            .responding_to_id = msg.id,
            .plate_lock_state = plate_lock_state_array,
            .plate_lock_open_state = open_switch,
            .plate_lock_closed_state = closed_switch};
        static_cast<void>(task_registry->comms->get_message_queue().try_send(
            messages::HostCommsMessage(response)));
    }

    State state;
    PlateLockState plate_lock_state;
    Queue& message_queue;
    tasks::Tasks<QueueImpl>* task_registry;
    uint32_t cached_home_id = 0;
    uint32_t homing_cycles_coasting = 0;
    uint32_t polling_time = 0;
<<<<<<< HEAD
    errors::ErrorCode current_error = errors::ErrorCode::NO_ERROR;
=======
    int16_t setpoint;
>>>>>>> 72db5189
};

};  // namespace motor_task<|MERGE_RESOLUTION|>--- conflicted
+++ resolved
@@ -217,14 +217,10 @@
         auto response =
             messages::GetRPMResponse{.responding_to_id = msg.id,
                                      .current_rpm = policy.get_current_rpm(),
-<<<<<<< HEAD
-                                     .setpoint_rpm = policy.get_target_rpm()};
+                                     .setpoint_rpm = setpoint};
         if (state.status == State::ERROR) {
             response.with_error = current_error;
         }
-=======
-                                     .setpoint_rpm = setpoint};
->>>>>>> 72db5189
         static_cast<void>(task_registry->comms->get_message_queue().try_send(
             messages::HostCommsMessage(response)));
     }
@@ -260,11 +256,8 @@
                 if (code != errors::ErrorCode::NO_ERROR) {
                     policy.stop();
                     state.status = State::ERROR;
-<<<<<<< HEAD
+                    setpoint = 0;
                     current_error = code;
-=======
-                    setpoint = 0;
->>>>>>> 72db5189
                     static_cast<void>(
                         task_registry->comms->get_message_queue().try_send(
                             messages::HostCommsMessage(
@@ -594,11 +587,8 @@
     uint32_t cached_home_id = 0;
     uint32_t homing_cycles_coasting = 0;
     uint32_t polling_time = 0;
-<<<<<<< HEAD
     errors::ErrorCode current_error = errors::ErrorCode::NO_ERROR;
-=======
     int16_t setpoint;
->>>>>>> 72db5189
 };
 
 };  // namespace motor_task