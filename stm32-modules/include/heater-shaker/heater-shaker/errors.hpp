#pragma once
#include <charconv>
#include <cstdint>

#include "core/utility.hpp"

namespace errors {

enum class MotorErrorOffset : uint8_t {
    FOC_DURATION = 0,
    OVER_VOLT = 1,
    UNDER_VOLT = 2,
    OVER_TEMP = 3,
    START_UP = 4,
    SPEED_FDBK = 5,
    OVERCURRENT = 6,
    SW_ERROR = 7,
};

template <typename IntType>
auto operator<<(IntType to_shift, MotorErrorOffset offset) -> IntType {
    return to_shift << static_cast<uint8_t>(offset);
}

enum class ErrorCode {
    NO_ERROR = 0,
    USB_TX_OVERRUN = 1,
    INTERNAL_QUEUE_FULL = 2,
    UNHANDLED_GCODE = 3,
    GCODE_CACHE_FULL = 4,
    BAD_MESSAGE_ACKNOWLEDGEMENT = 5,
    MOTOR_FOC_DURATION = 101,
    MOTOR_BLDC_OVERVOLT = 102,
    MOTOR_BLDC_UNDERVOLT = 103,
    MOTOR_BLDC_OVERTEMP = 104,
    MOTOR_BLDC_STARTUP_FAILED = 105,
    MOTOR_BLDC_SPEEDSENSOR_FAILED = 106,
    MOTOR_BLDC_DRIVER_FAULT = 107,
    MOTOR_BLDC_DRIVER_ERROR = 108,
    MOTOR_SPURIOUS_ERROR = 109,
    MOTOR_UNKNOWN_ERROR = 110,
    MOTOR_UNABLE_TO_MOVE = 111,
    MOTOR_ILLEGAL_SPEED = 120,
    MOTOR_ILLEGAL_RAMP_RATE = 121,
    MOTOR_BAD_HOME = 122,
    MOTOR_NOT_HOME = 123,
    MOTOR_NOT_STOPPED = 124,
    PLATE_LOCK_TIMEOUT = 125,
    PLATE_LOCK_NOT_CLOSED = 126,
    HEATER_THERMISTOR_A_DISCONNECTED = 201,
    HEATER_THERMISTOR_A_SHORT = 202,
    HEATER_THERMISTOR_A_OVERTEMP = 203,
    HEATER_THERMISTOR_B_DISCONNECTED = 205,
    HEATER_THERMISTOR_B_SHORT = 206,
    HEATER_THERMISTOR_B_OVERTEMP = 207,
    HEATER_THERMISTOR_BOARD_SHORT = 208,
    HEATER_THERMISTOR_BOARD_OVERTEMP = 209,
    HEATER_THERMISTOR_BOARD_DISCONNECTED = 210,
    HEATER_HARDWARE_ERROR_LATCH = 211,
    HEATER_CONSTANT_OUT_OF_RANGE = 212,
<<<<<<< HEAD
    HEATER_HARDWARE_ERROR_CIRCUIT = 213,
=======
    HEATER_ILLEGAL_TARGET_TEMPERATURE = 213,
>>>>>>> 9d81db56
    SYSTEM_SERIAL_NUMBER_INVALID = 301,
    SYSTEM_SERIAL_NUMBER_HAL_ERROR = 302,
    SYSTEM_LED_I2C_NOT_READY = 303,
    SYSTEM_LED_TRANSMIT_ERROR = 304,
    SYSTEM_FLASH_ERROR = 305,
};

auto from_motor_error(uint16_t error_bitmap, MotorErrorOffset which)
    -> ErrorCode;
auto errorstring(ErrorCode code) -> const char*;

template <typename Input, typename Limit>
requires std::forward_iterator<Input> && std::sized_sentinel_for<Limit, Input>
constexpr auto write_into(Input start, Limit end, ErrorCode code) -> Input {
    const char* str = errorstring(code);
    return write_string_to_iterpair(start, end, str);
}
};  // namespace errors<|MERGE_RESOLUTION|>--- conflicted
+++ resolved
@@ -58,11 +58,8 @@
     HEATER_THERMISTOR_BOARD_DISCONNECTED = 210,
     HEATER_HARDWARE_ERROR_LATCH = 211,
     HEATER_CONSTANT_OUT_OF_RANGE = 212,
-<<<<<<< HEAD
-    HEATER_HARDWARE_ERROR_CIRCUIT = 213,
-=======
     HEATER_ILLEGAL_TARGET_TEMPERATURE = 213,
->>>>>>> 9d81db56
+    HEATER_HARDWARE_ERROR_CIRCUIT = 214,
     SYSTEM_SERIAL_NUMBER_INVALID = 301,
     SYSTEM_SERIAL_NUMBER_HAL_ERROR = 302,
     SYSTEM_LED_I2C_NOT_READY = 303,
