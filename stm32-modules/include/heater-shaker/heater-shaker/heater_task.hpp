/*
 * the primary interface to the heater task
 */
#pragma once

#include <algorithm>
#include <concepts>
#include <cstddef>
#include <variant>

#include "core/pid.hpp"
#include "core/thermistor_conversion.hpp"
#include "hal/message_queue.hpp"
#include "heater-shaker/errors.hpp"
#include "heater-shaker/flash.hpp"
#include "heater-shaker/messages.hpp"
#include "heater-shaker/tasks.hpp"
#include "thermistor_lookups.hpp"

/* Need a forward declaration for this because of recursive includes */
namespace tasks {
template <template <class> class Queue>
struct Tasks;
};

namespace heater_task {

template <typename Policy>
concept HeaterExecutionPolicy = requires(Policy& p, const Policy& cp) {
    // Check if the hardware is ready (true) or if some errors is preventing
    // power flowing to the heater pad drivers
    { cp.power_good() } -> std::same_as<bool>;
    // Attempt to reset the heater error latch and check if it worked (true)
    // or if the error condition is still present (false)
    { p.try_reset_power_good() } -> std::same_as<bool>;

    // A set_power_output function with inputs between 0 and 1 sets the
    // relative output of the heater pad
    // NOLINTNEXTLINE(cppcoreguidelines-avoid-magic-numbers)
    {p.set_power_output(0.5)};
    // disable_power_output should fully turn off the driver (set_power_output
    // will usually turn it on at least a little bit)
    {p.disable_power_output()};
};

struct State {
    enum Status {
        IDLE,
        ERROR,
        CONTROLLING,
        POWER_TEST,
    };
    Status system_status;
    uint8_t error_bitmap;
    static constexpr uint8_t PAD_A_SENSE_ERROR = (1 << 0);
    static constexpr uint8_t PAD_B_SENSE_ERROR = (1 << 1);
    static constexpr uint8_t PAD_SENSE_ERROR =
        PAD_A_SENSE_ERROR | PAD_B_SENSE_ERROR;
    static constexpr uint8_t BOARD_SENSE_ERROR = (1 << 2);
    static constexpr uint8_t SENSE_ERROR = PAD_SENSE_ERROR | BOARD_SENSE_ERROR;
    static constexpr uint8_t POWER_GOOD_ERROR = (1 << 3);
};

struct TemperatureSensor {
    // The last converted temperature (0 if it was not valid)
    double temp_c = 0;
    // The last ADC conversion result
    uint16_t last_adc = 0;
    // The current error
    errors::ErrorCode error = errors::ErrorCode::NO_ERROR;
    // These static values should be set when this struct is constructed to
    // provide errors specific to a sensor
    const errors::ErrorCode disconnected_error;
    const errors::ErrorCode short_error;
    const errors::ErrorCode overtemp_error;
    const double overtemp_limit_c;
    const thermistor_conversion::Conversion<lookups::NTCG104ED104DTDSX>
        conversion;
    const uint8_t error_bit;
};

// By using a template template parameter here, we allow the code instantiating
// this template to do so as HeaterTask<SomeQueueImpl> rather than
// HeaterTask<SomeQueueImpl<Message>>
using Message = messages::HeaterMessage;
template <template <class> class QueueImpl>
requires MessageQueue<QueueImpl<Message>, Message>
class HeaterTask {
  public:
    using Queue = QueueImpl<Message>;
    static constexpr double MAX_APPLICATION_TEMPERATURE_C = 100;
    static constexpr double MIN_APPLICATION_TEMPERATURE_C = 0;
    static constexpr double HOT_TO_TOUCH_THRESHOLD = 48.9;
    static constexpr const uint32_t CONTROL_PERIOD_TICKS = 100;
    static constexpr double THERMISTOR_CIRCUIT_BIAS_RESISTANCE_KOHM = 44.2;
    static constexpr uint8_t ADC_BIT_DEPTH = 12;
    static constexpr uint16_t HEATER_PAD_NTC_DISCONNECT_THRESHOLD_ADC =
        3642;  // 0C equivalent
    static constexpr double HEATER_PAD_HARDWARE_OVERTEMP_OFFSET_C = 1;
    static constexpr double HEATER_PAD_LATCH_RESET_OFFSET_C = 5;
    static constexpr double HEATER_PAD_OVERTEMP_SAFETY_LIMIT_C = 100;
    static constexpr double BOARD_OVERTEMP_SAFETY_LIMIT_C = 60;
    static constexpr double DEFAULT_KI = 0.102;
    static constexpr double DEFAULT_KP = 0.97;
    static constexpr double DEFAULT_KD = 1.901;
    static constexpr double MAX_CONTROLLABLE_TEMPERATURE = 95.0;
    static constexpr double KP_MIN = -200;
    static constexpr double KP_MAX = 200;
    static constexpr double KI_MIN = -200;
    static constexpr double KI_MAX = 200;
    static constexpr double KD_MIN = -200;
    static constexpr double KD_MAX = 200;
    // NOLINTNEXTLINE(cppcoreguidelines-avoid-magic-numbers)
    static constexpr double CONTROL_PERIOD_S =
        static_cast<uint32_t>(CONTROL_PERIOD_TICKS) * 0.001;
    static constexpr const double OFFSET_DEFAULT_CONST_B = 0.0F;
    static constexpr const double OFFSET_DEFAULT_CONST_C = 0.0F;
    explicit HeaterTask(Queue& q)
        : message_queue(q),
          task_registry(nullptr),
          pad_a{
              .disconnected_error =
                  errors::ErrorCode::HEATER_THERMISTOR_A_DISCONNECTED,
              .short_error = errors::ErrorCode::HEATER_THERMISTOR_A_SHORT,
              .overtemp_error = errors::ErrorCode::HEATER_THERMISTOR_A_OVERTEMP,
              .overtemp_limit_c = HEATER_PAD_OVERTEMP_SAFETY_LIMIT_C,
              .conversion =
                  thermistor_conversion::Conversion<lookups::NTCG104ED104DTDSX>(
                      THERMISTOR_CIRCUIT_BIAS_RESISTANCE_KOHM, ADC_BIT_DEPTH,
                      HEATER_PAD_NTC_DISCONNECT_THRESHOLD_ADC),
              .error_bit = State::PAD_A_SENSE_ERROR},
          pad_b{
              .disconnected_error =
                  errors::ErrorCode::HEATER_THERMISTOR_B_DISCONNECTED,
              .short_error = errors::ErrorCode::HEATER_THERMISTOR_B_SHORT,
              .overtemp_error = errors::ErrorCode::HEATER_THERMISTOR_B_OVERTEMP,
              .overtemp_limit_c = HEATER_PAD_OVERTEMP_SAFETY_LIMIT_C,
              .conversion =
                  thermistor_conversion::Conversion<lookups::NTCG104ED104DTDSX>(
                      THERMISTOR_CIRCUIT_BIAS_RESISTANCE_KOHM, ADC_BIT_DEPTH,
                      HEATER_PAD_NTC_DISCONNECT_THRESHOLD_ADC),
              .error_bit = State::PAD_B_SENSE_ERROR,
          },
          board{
              .disconnected_error =
                  errors::ErrorCode::HEATER_THERMISTOR_BOARD_DISCONNECTED,
              .short_error = errors::ErrorCode::HEATER_THERMISTOR_BOARD_SHORT,
              .overtemp_error =
                  errors::ErrorCode::HEATER_THERMISTOR_BOARD_OVERTEMP,
              .overtemp_limit_c = BOARD_OVERTEMP_SAFETY_LIMIT_C,
              .conversion =
                  thermistor_conversion::Conversion<lookups::NTCG104ED104DTDSX>(
                      THERMISTOR_CIRCUIT_BIAS_RESISTANCE_KOHM, ADC_BIT_DEPTH,
                      HEATER_PAD_NTC_DISCONNECT_THRESHOLD_ADC),
              .error_bit = State::BOARD_SENSE_ERROR},
          state{.system_status = State::IDLE, .error_bitmap = 0},
          pid(DEFAULT_KP, DEFAULT_KI, DEFAULT_KD, CONTROL_PERIOD_S, 1.0, -1.0),
          setpoint(std::nullopt),
          _flash(),
          _offset_constants{.b = OFFSET_DEFAULT_CONST_B,
                            .c = OFFSET_DEFAULT_CONST_C} {}
    HeaterTask(const HeaterTask& other) = delete;
    auto operator=(const HeaterTask& other) -> HeaterTask& = delete;
    HeaterTask(HeaterTask&& other) noexcept = delete;
    auto operator=(HeaterTask&& other) noexcept -> HeaterTask& = delete;
    ~HeaterTask() = default;
    auto get_message_queue() -> Queue& { return message_queue; }
    // Please don't use this for cross-thread communication it's primarily
    // there for the simulator
    [[nodiscard]] auto get_setpoint() const -> double {
        return setpoint.value_or(0.0);
    }

    void provide_tasks(tasks::Tasks<QueueImpl>* other_tasks) {
        task_registry = other_tasks;
    }

    /**
     * run_once() runs one spin of the task. This means it
     * - Waits for a message, or for a timeout so it can run its controller
     * - If there's a message, handles the message
     *   - which may include altering its controller state
     *   - which may include sending a response
     * - Runs its controller
     *
     * The passed-in policy is the hardware interface and must fulfill the
     * HeaterExecutionPolicy concept above.
     * */
    template <typename Policy>
    requires HeaterExecutionPolicy<Policy>
    auto run_once(Policy& policy) -> void {
        // set red LEDs on if current temp above hot-to-touch threshold
        if ((pad_temperature() > HOT_TO_TOUCH_THRESHOLD) && (!hot_LED_set)) {
            hot_LED_set = true;
            auto LED_message =
                messages::SetLEDMessage{.mode = LED_MODE::RED_ON};
            static_cast<void>(
                task_registry->system->get_message_queue().try_send(
                    LED_message));
        } else if ((pad_temperature() < HOT_TO_TOUCH_THRESHOLD) &&
                   (hot_LED_set)) {
            hot_LED_set = false;
            auto LED_message =
                messages::SetLEDMessage{.mode = LED_MODE::RED_OFF};
            static_cast<void>(
                task_registry->system->get_message_queue().try_send(
                    LED_message));
        }

        // If the FLASH data hasn't been read, read it before doing
        // anything else.
        if (!_flash.initialized()) {
            _offset_constants = _flash.get_offset_constants(policy);
        }

        auto message = Message(std::monostate());
        // This is the call down to the provided queue. It will block for
        // anywhere up to the provided timeout, which drives the controller
        // frequency.
        static_cast<void>(message_queue.recv(&message));
        std::visit(
            [this, &policy](const auto& msg) -> void {
                this->visit_message(msg, policy);
            },
            message);
    }

    [[nodiscard]] auto get_pid() const -> const PID& { return pid; }

  private:
    template <typename Policy>
    auto visit_message(const std::monostate& _ignore, Policy& policy) -> void {
        static_cast<void>(policy);
        static_cast<void>(_ignore);
    }

    template <typename Policy>
    auto visit_message(const messages::HandleNTCSetupError& msg, Policy& policy)
        -> void {
        auto error_message = messages::HostCommsMessage(messages::ErrorMessage{
            .code = errors::ErrorCode::HEATER_HARDWARE_ERROR_LATCH});
        static_cast<void>(
            task_registry->comms->get_message_queue().try_send(error_message));
        state.system_status = State::ERROR;
        setpoint = std::nullopt;
    }

    template <typename Policy>
    requires HeaterExecutionPolicy<Policy>
    auto visit_message(const messages::SetTemperatureMessage& msg,
                       Policy& policy) -> void {
        // While in error state, we will refuse to set temperatures
        // But we can try and disarm the latch if that's the only problem
        try_latch_disarm(policy);
        auto response =
            messages::AcknowledgePrevious{.responding_to_id = msg.id};
        if (state.system_status == State::ERROR) {
            setpoint = std::nullopt;
            response.with_error = most_relevant_error();
        } else {
            if (msg.target_temperature > MAX_APPLICATION_TEMPERATURE_C ||
                msg.target_temperature < MIN_APPLICATION_TEMPERATURE_C) {
                response.with_error =
                    errors::ErrorCode::HEATER_ILLEGAL_TARGET_TEMPERATURE;
            } else {
                setpoint = msg.target_temperature;
                pid.arm_integrator_reset(setpoint.value() - pad_temperature());
                state.system_status = State::CONTROLLING;
            }
        }
        if (msg.from_system) {
            static_cast<void>(
                task_registry->system->get_message_queue().try_send(
                    messages::SystemMessage(response)));
        } else {
            static_cast<void>(
                task_registry->comms->get_message_queue().try_send(
                    messages::HostCommsMessage(response)));
        }
    }

    template <typename Policy>
    requires HeaterExecutionPolicy<Policy>
    auto visit_message(const messages::DeactivateHeaterMessage& msg,
                       Policy& policy) -> void {
        policy.disable_power_output();
        setpoint = std::nullopt;
        auto response =
            messages::AcknowledgePrevious{.responding_to_id = msg.id};
        if (state.system_status == State::ERROR) {
            response.with_error = most_relevant_error();
        } else {
            state.system_status = State::IDLE;
        }
        static_cast<void>(task_registry->comms->get_message_queue().try_send(
            messages::HostCommsMessage(response)));
    }

    template <typename Policy>
    requires HeaterExecutionPolicy<Policy>
    auto visit_message(const messages::GetTemperatureMessage& msg,
                       Policy& policy) -> void {
        static_cast<void>(policy);
        errors::ErrorCode code = pad_a.error != errors::ErrorCode::NO_ERROR
                                     ? pad_a.error
                                     : pad_b.error;
        auto response = messages::GetTemperatureResponse{
            .responding_to_id = msg.id,
            .current_temperature = pad_temperature(),
            .setpoint_temperature = setpoint,
            .with_error = code};
        static_cast<void>(task_registry->comms->get_message_queue().try_send(
            messages::HostCommsMessage(response)));
    }

    template <typename Policy>
    requires HeaterExecutionPolicy<Policy>
    auto visit_message(const messages::GetTemperatureDebugMessage& msg,
                       Policy& policy) -> void {
        // NOLINTNEXTLINE(cppcoreguidelines-avoid-magic-numbers)
        auto response = messages::GetTemperatureDebugResponse{
            .responding_to_id = msg.id,
            .pad_a_temperature = pad_a.temp_c,
            .pad_b_temperature = pad_b.temp_c,
            .board_temperature = board.temp_c,
            .pad_a_adc = pad_a.last_adc,
            .pad_b_adc = pad_b.last_adc,
            .board_adc = board.last_adc,
            .power_good = policy.power_good()};
        static_cast<void>(task_registry->comms->get_message_queue().try_send(
            messages::HostCommsMessage(response)));
    }

    template <typename Policy>
    requires HeaterExecutionPolicy<Policy>
    auto visit_message(const messages::SetPIDConstantsMessage& msg,
                       Policy& policy) -> void {
        auto response =
            messages::AcknowledgePrevious{.responding_to_id = msg.id};
        if ((msg.kp < KP_MIN) || (msg.kp > KP_MAX) || (msg.ki < KI_MIN) ||
            (msg.ki > KI_MAX) || (msg.kd < KD_MIN) || (msg.kd > KD_MAX)) {
            response.with_error =
                errors::ErrorCode::HEATER_CONSTANT_OUT_OF_RANGE;
        } else {
            policy.disable_power_output();
            pid = PID(msg.kp, msg.ki, msg.kd, CONTROL_PERIOD_S, 1.0, -1.0);
        }
        static_cast<void>(task_registry->comms->get_message_queue().try_send(
            messages::HostCommsMessage(response)));
    }

    template <typename Policy>
    requires HeaterExecutionPolicy<Policy>
    auto visit_message(const messages::TemperatureConversionComplete& msg,
                       Policy& policy) -> void {
        auto old_error_bitmap = state.error_bitmap;
        if (!policy.power_good()) {
            state.error_bitmap |= State::POWER_GOOD_ERROR;
        }
        handle_temperature_conversion(msg.pad_a, pad_a, true);
        handle_temperature_conversion(msg.pad_b, pad_b, true);
        handle_temperature_conversion(msg.board, board, false);
        // The error handling wants to accomplish the following:
        // - Only run if there were any changes in the error state for
        //   the sensors or the heater pad power driver
        // - If that change is that the detailed error responses from
        //   the sensors are now gone, try and reset the power driver
        // - If that fails, inform upstream
        // - If the change was that the error latch fired even though it doesn't
        //   seem like it should have, send that error
        // - In any case, make sure the overall system state is correct

        auto changes = old_error_bitmap ^ state.error_bitmap;
        if ((changes & State::PAD_SENSE_ERROR) != 0) {
            if ((state.error_bitmap & State::PAD_SENSE_ERROR) == 0) {
                if (policy.try_reset_power_good()) {
                    state.error_bitmap &= ~State::POWER_GOOD_ERROR;
                    if (state.error_bitmap == 0) {
                        state.system_status = State::IDLE;
                    }
                } else {
                    auto error_message =
                        messages::HostCommsMessage(messages::ErrorMessage{
                            .code = errors::ErrorCode::
                                HEATER_HARDWARE_ERROR_LATCH});
                    static_cast<void>(
                        task_registry->comms->get_message_queue().try_send(
                            error_message));
                    state.system_status = State::ERROR;
                    setpoint = std::nullopt;
                }
            } else {
                state.system_status = State::ERROR;
                setpoint = std::nullopt;
            }
        } else if ((changes & State::POWER_GOOD_ERROR) != 0) {
            auto error_message =
                messages::HostCommsMessage(messages::ErrorMessage{
                    .code = errors::ErrorCode::HEATER_HARDWARE_ERROR_LATCH});
            static_cast<void>(
                task_registry->comms->get_message_queue().try_send(
                    error_message));
            state.system_status = State::ERROR;
            setpoint = std::nullopt;
        }
        // NOLINTNEXTLINE(cppcoreguidelines-avoid-magic-numbers)
        if (state.system_status == State::CONTROLLING) {
<<<<<<< HEAD
            if (!policy.set_power_output(
                    pid.compute(setpoint - pad_temperature()))) {
                state.system_status = State::ERROR;
                auto error_message =
                    messages::HostCommsMessage(messages::ErrorMessage{
                        .code =
                            errors::ErrorCode::HEATER_HARDWARE_ERROR_CIRCUIT});
                static_cast<void>(
                    task_registry->comms->get_message_queue().try_send(
                        error_message));
            }
=======
            policy.set_power_output(
                pid.compute(setpoint.value() - pad_temperature()));
>>>>>>> 9d81db56
        } else if (state.system_status != State::POWER_TEST) {
            policy.disable_power_output();
        }
    }

    template <typename Policy>
    requires HeaterExecutionPolicy<Policy>
    auto visit_message(const messages::SetPowerTestMessage& msg, Policy& policy)
        -> void {
        try_latch_disarm(policy);
        auto response =
            messages::AcknowledgePrevious{.responding_to_id = msg.id};
        if (state.system_status == State::ERROR) {
            response.with_error = most_relevant_error();
        } else {
            double power = std::clamp(msg.power, 0.0, 1.0);
            if (power == 0.0) {
                policy.disable_power_output();
            } else {
                policy.set_power_output(power);
            }
            setpoint = power;
            state.system_status = State::POWER_TEST;
        }
        static_cast<void>(
            task_registry->comms->get_message_queue().try_send(response));
    }

    template <typename Policy>
    requires HeaterExecutionPolicy<Policy>
    auto visit_message(const messages::SetOffsetConstantsMessage& msg,
                       Policy& policy) -> void {
        auto response =
            messages::AcknowledgePrevious{.responding_to_id = msg.id};

        if (msg.b_set) {
            _offset_constants.b = msg.const_b;
        }
        if (msg.c_set) {
            _offset_constants.c = msg.const_c;
        }
        _offset_constants.flag =
            static_cast<uint64_t>(flash::Flash::FLASHFlag::WRITTEN_NO_CHECKSUM);

        if (!_flash.template set_offset_constants(_offset_constants, policy)) {
            // Could not write to the flash.
            response.with_error = errors::ErrorCode::SYSTEM_FLASH_ERROR;
        }

        static_cast<void>(
            task_registry->comms->get_message_queue().try_send(response));
    }

    template <typename Policy>
    requires HeaterExecutionPolicy<Policy>
    auto visit_message(const messages::GetOffsetConstantsMessage& msg,
                       Policy& policy) -> void {
        _offset_constants = _flash.get_offset_constants(policy);
        auto response = messages::GetOffsetConstantsResponse{
            .responding_to_id = msg.id,
            .const_b = _offset_constants.b,
            .const_c = _offset_constants.c};

        static_cast<void>(
            task_registry->comms->get_message_queue().try_send(response));
    }

    template <typename Policy>
    requires HeaterExecutionPolicy<Policy>
    auto try_latch_disarm(Policy& policy) -> void {
        if (!policy.power_good() &&
            ((state.error_bitmap & State::PAD_SENSE_ERROR) == 0)) {
            if (policy.try_reset_power_good()) {
                state.error_bitmap &= ~State::POWER_GOOD_ERROR;
                state.system_status = State::IDLE;
            } else {
                state.error_bitmap |= State::POWER_GOOD_ERROR;
                state.system_status = State::ERROR;
            }
        }
    }

    auto handle_temperature_conversion(uint16_t conversion_result,
                                       TemperatureSensor& sensor,
                                       bool apply_offset) {
        auto visitor = [this, &sensor](auto val) {
            this->visit_conversion(val, sensor);
        };
        sensor.last_adc = conversion_result;
        auto old_error = sensor.error;
        std::visit(visitor, sensor.conversion.convert(conversion_result));
        if (apply_offset && (sensor.error == errors::ErrorCode::NO_ERROR)) {
            sensor.temp_c = calculate_thermistor_offset(sensor.temp_c);
        }
        if (sensor.error != old_error) {
            if (sensor.error != errors::ErrorCode::NO_ERROR) {
                state.error_bitmap |= sensor.error_bit;
                auto error_message = messages::HostCommsMessage(
                    messages::ErrorMessage{.code = sensor.error});
                static_cast<void>(
                    task_registry->comms->get_message_queue().try_send(
                        error_message));
            } else {
                state.error_bitmap &= ~sensor.error_bit;
            }
        }
    }

    auto visit_conversion(thermistor_conversion::Error error,
                          TemperatureSensor& sensor) -> void {
        switch (error) {
            case thermistor_conversion::Error::OUT_OF_RANGE_LOW: {
                if ((state.error_bitmap & State::POWER_GOOD_ERROR) != 0) {
                    sensor.temp_c = 0;
                    sensor.error = sensor.disconnected_error;
                }
                break;
            }
            case thermistor_conversion::Error::OUT_OF_RANGE_HIGH: {
                sensor.temp_c = 0;
                sensor.error = sensor.short_error;
                break;
            }
        }
    }

    auto visit_conversion(double value, TemperatureSensor& sensor) -> void {
        // overtemp error may be detected by software or hardware (threshold is
        // currently between 99 and 100 degrees C), and should not be reset
        // until the hardware latch can successfully be reset (threshold of 95
        // degrees C to be safe)
        if (value > sensor.overtemp_limit_c) {
            sensor.error = sensor.overtemp_error;
        } else if (is_hardware_overtemp(value, sensor, state.error_bitmap)) {
            sensor.error = sensor.overtemp_error;
        } else if (is_reset_unavailable(value, sensor)) {
            sensor.error = sensor.overtemp_error;
        } else {
            sensor.error = errors::ErrorCode::NO_ERROR;
        }
        sensor.temp_c = value;
    }

    static inline bool is_hardware_overtemp(double value,
                                            TemperatureSensor& sensor,
                                            uint8_t bitmap) {
        if (value >
            (sensor.overtemp_limit_c - HEATER_PAD_HARDWARE_OVERTEMP_OFFSET_C)) {
            if ((bitmap & State::POWER_GOOD_ERROR) != 0) {
                return true;
            }
        }
        return false;
    }

    static inline bool is_reset_unavailable(double value,
                                            TemperatureSensor& sensor) {
        if (value >
            (sensor.overtemp_limit_c - HEATER_PAD_LATCH_RESET_OFFSET_C)) {
            if (sensor.error == sensor.overtemp_error) {
                return true;
            }
        }
        return false;
    }

    [[nodiscard]] auto most_relevant_error() const -> errors::ErrorCode {
        // We have a lot of different errors from a lot of different sources.
        // Sometimes more than one can occur at the same time; sometimes, that
        // means that one has caused the other. We want to track them
        // separately, but we also sometimes want to respond with just one error
        // condition that sums everything up. This method is used by code that
        // wants the single most relevant code for the current error condition.
        if ((state.error_bitmap & State::SENSE_ERROR) != 0) {
            // Prefer sense errors since they'll be most specific
            if ((state.error_bitmap & State::PAD_SENSE_ERROR) != 0) {
                // Prefer pad a errors to pad b errors arbitrarily
                if ((state.error_bitmap & State::PAD_A_SENSE_ERROR) != 0) {
                    return pad_a.error;
                }
                return pad_b.error;
            }
        }

        // Return the heater pad error if everything is ok but the error latch
        // is set, which signifies that the latch circuit is broken
        if ((state.error_bitmap & State::POWER_GOOD_ERROR) != 0) {
            return errors::ErrorCode::HEATER_HARDWARE_ERROR_LATCH;
        }

        return board.error;
    }

    [[nodiscard]] auto pad_temperature() const -> double {
        // NOLINTNEXTLINE(cppcoreguidelines-avoid-magic-numbers)
        return (pad_a.temp_c + pad_b.temp_c) / 2.0;
    }

    /**
     * @brief Apply the thermistor offset constants to calculate the expected
     * temperature of a thermistor.
     *
     * @param temp The measured temperature of the thermistor with no offset
     * applied.
     * @return double containing the adjusted thermistor reading
     */
    [[nodiscard]] auto calculate_thermistor_offset(double temp) const
        -> double {
        if (!_flash.initialized()) {
            return temp;
        }
        return ((1.0F + _offset_constants.b) * temp) + _offset_constants.c;
    }

    Queue& message_queue;
    tasks::Tasks<QueueImpl>* task_registry;
    TemperatureSensor pad_a;
    TemperatureSensor pad_b;
    TemperatureSensor board;
    State state;
    PID pid;
    std::optional<double> setpoint;
    bool hot_LED_set = false;
    flash::Flash _flash;
    flash::OffsetConstants _offset_constants;
};

};  // namespace heater_task<|MERGE_RESOLUTION|>--- conflicted
+++ resolved
@@ -405,9 +405,8 @@
         }
         // NOLINTNEXTLINE(cppcoreguidelines-avoid-magic-numbers)
         if (state.system_status == State::CONTROLLING) {
-<<<<<<< HEAD
             if (!policy.set_power_output(
-                    pid.compute(setpoint - pad_temperature()))) {
+                    pid.compute(setpoint.value() - pad_temperature()))) {
                 state.system_status = State::ERROR;
                 auto error_message =
                     messages::HostCommsMessage(messages::ErrorMessage{
@@ -417,10 +416,6 @@
                     task_registry->comms->get_message_queue().try_send(
                         error_message));
             }
-=======
-            policy.set_power_output(
-                pid.compute(setpoint.value() - pad_temperature()));
->>>>>>> 9d81db56
         } else if (state.system_status != State::POWER_TEST) {
             policy.disable_power_output();
         }
