#pragma once

#include <optional>

#include "core/thermistor_conversion.hpp"
#include "hal/message_queue.hpp"
#include "ot_utils/core/pid.hpp"
#include "tempdeck-gen3/eeprom.hpp"
#include "tempdeck-gen3/messages.hpp"
#include "tempdeck-gen3/tasks.hpp"
#include "thermistor_lookups.hpp"

namespace thermal_task {

template <typename Policy>
concept ThermalPolicy = requires(Policy& p) {
    { p.enable_peltier() } -> std::same_as<void>;
    { p.disable_peltier() } -> std::same_as<void>;
    { p.set_peltier_heat_power(1.0) } -> std::same_as<bool>;
    { p.set_peltier_cool_power(1.0) } -> std::same_as<bool>;
    { p.set_fan_power(1.0) } -> std::same_as<bool>;
    { p.get_fan_rpm() } -> std::same_as<double>;
}
&&m24128::M24128_Policy<Policy>;

using Message = messages::ThermalMessage;

struct ThermalReadings {
    uint32_t plate_adc_1 = 0;
    uint32_t plate_adc_2 = 0;
    uint32_t heatsink_adc = 0;
    uint32_t peltier_current_adc = 0;
    std::optional<double> heatsink_temp = 0.0F;
    std::optional<double> plate_temp_1 = 0.0F;
    std::optional<double> plate_temp_2 = 0.0F;
    double peltier_current_milliamps = 0.0F;

    uint32_t last_tick = 0;
};

struct Fan {
    bool manual = false;
    double power = 0.0F;
};

struct Peltier {
    bool manual = false;
    bool target_set = false;
    double power = 0.0F;
    double target = 0.0F;
};

// Provides constants & conversions for the internal ADC
struct PeltierReadback {
    // Internal ADC max value is 12 bits = 0xFFF = 4095
    static constexpr double MAX_ADC_COUNTS = 4096;
    // Internal ADC is scaled to 3.3v max
    static constexpr double MAX_ADC_VOLTAGE = 3.3;
    // Amps per volt based on schematic
    static constexpr double MILLIAMPS_PER_VOLT = 3773;
    // Constant offset C for a y = mx + b regression
    static constexpr double MILLIAMP_OFFSET = -6225;
    // Final conversion factor between adc and current
    static constexpr double MILLIAMPS_PER_COUNT =
        ((MAX_ADC_VOLTAGE * MILLIAMPS_PER_VOLT) / MAX_ADC_COUNTS);

    static auto adc_to_milliamps(uint32_t adc) -> double {
        return (static_cast<double>(adc) * MILLIAMPS_PER_COUNT) +
               MILLIAMP_OFFSET;
    }

    static auto milliamps_to_adc(double milliamps) -> uint32_t {
        return static_cast<uint32_t>((milliamps - MILLIAMP_OFFSET) /
                                     MILLIAMPS_PER_COUNT);
    }
};

template <template <class> class QueueImpl>
requires MessageQueue<QueueImpl<Message>, Message>
class ThermalTask {
  public:
    using Queue = QueueImpl<Message>;
    using Aggregator = typename tasks::Tasks<QueueImpl>::QueueAggregator;
    using Queues = typename tasks::Tasks<QueueImpl>;

    using Celsius = double;

    // Bias resistance, aka the pullup resistance in the thermistor voltage
    // divider circuit.
    static constexpr double THERMISTOR_CIRCUIT_BIAS_RESISTANCE_KOHM = 45.3;
    // Default VREF for the ADC driver
    static constexpr double ADC_VREF = 2.048;
    // The circuit is configured such that 1.5v is the max voltage from the
    // thermistor.
    static constexpr double ADC_MAX_V = 1.5;
    // ADC results are signed 16-bit integers
    static constexpr uint16_t ADC_BIT_MAX = static_cast<uint16_t>(
        (ADC_MAX_V * static_cast<double>(0x7FFF)) / ADC_VREF);

    // The threshold at which the fan is turned on to cool the heatsink
    // during idle periods.
    static constexpr Celsius HEATSINK_IDLE_THRESHOLD = 30.0F;

    static constexpr Celsius COOL_THRESHOLD = 20.0;
    static constexpr Celsius HOT_THRESHOLD = 30.0;

    static constexpr Celsius STABILIZING_THRESHOLD = 0.5;

    static constexpr double FAN_POWER_LOW = 0.2;
    static constexpr double FAN_POWER_MEDIUM = 0.75;
    static constexpr double FAN_POWER_MAX = 1.0;

    static constexpr double PELTIER_KP_HEATING_DEFAULT = 0.141637;
    static constexpr double PELTIER_KI_HEATING_DEFAULT = 0.005339;
    static constexpr double PELTIER_KD_DEFAULT = 0.0F;
    static constexpr double PELTIER_KP_COOLING_DEFAULT = 0.483411;
    static constexpr double PELTIER_KI_COOLING_DEFAULT = 0.023914;

    static constexpr double PELTIER_K_MAX = 200.0F;
    static constexpr double PELTIER_K_MIN = -200.0F;
    static constexpr double PELTIER_WINDUP_LIMIT = 1.0F;

    static constexpr double MILLISECONDS_TO_SECONDS = 0.001F;

    static constexpr uint8_t EEPROM_ADDRESS = 0x50;

    static constexpr const double OFFSET_DEFAULT_CONST_A = 0.0F;
    static constexpr const double OFFSET_DEFAULT_CONST_B = 0.0F;
    static constexpr const double OFFSET_DEFAULT_CONST_C = 0.0F;

    explicit ThermalTask(Queue& q, Aggregator* aggregator)
        : _message_queue(q),
          _task_registry(aggregator),
          // NOLINTNEXTLINE(readability-redundant-member-init)
          _readings(),
          // NOLINTNEXTLINE(readability-redundant-member-init)
          _plate_avg{},
          _converter(THERMISTOR_CIRCUIT_BIAS_RESISTANCE_KOHM, ADC_BIT_MAX,
                     false),
          // NOLINTNEXTLINE(readability-redundant-member-init)
          _fan(),
          // NOLINTNEXTLINE(readability-redundant-member-init)
          _peltier(),
          _pid(PELTIER_KP_HEATING_DEFAULT, PELTIER_KI_HEATING_DEFAULT,
               PELTIER_KD_DEFAULT, 1.0F, PELTIER_WINDUP_LIMIT,
               -PELTIER_WINDUP_LIMIT),
          // NOLINTNEXTLINE(readability-redundant-member-init)
          _eeprom(),
          _offset_constants{.a = OFFSET_DEFAULT_CONST_A,
                            .b = OFFSET_DEFAULT_CONST_B,
                            .c = OFFSET_DEFAULT_CONST_C} {}
    ThermalTask(const ThermalTask& other) = delete;
    auto operator=(const ThermalTask& other) -> ThermalTask& = delete;
    ThermalTask(ThermalTask&& other) noexcept = delete;
    auto operator=(ThermalTask&& other) noexcept -> ThermalTask& = delete;
    ~ThermalTask() = default;

    auto provide_aggregator(Aggregator* aggregator) {
        _task_registry = aggregator;
    }

    template <ThermalPolicy Policy>
    auto run_once(Policy& policy) -> void {
        if (!_task_registry) {
            return;
        }
        // If the EEPROM data hasn't been read, read it before doing
        // anything else.
        if (!_eeprom.initialized()) {
            _offset_constants =
                _eeprom.get_offset_constants(_offset_constants, policy);
        }

        auto message = Message(std::monostate());
        _message_queue.recv(&message);
        auto visit_helper = [this, &policy](auto& message) -> void {
            this->visit_message(message, policy);
        };
        std::visit(visit_helper, message);
    }

    [[nodiscard]] auto get_readings() const -> ThermalReadings {
        return _readings;
    }

    [[nodiscard]] auto get_fan() const -> Fan { return _fan; }

    [[nodiscard]] auto get_peltier() const -> Peltier { return _peltier; }

    [[nodiscard]] auto get_pid() const -> ot_utils::pid::PID { return _pid; }

  private:
    template <ThermalPolicy Policy>
    auto visit_message(const std::monostate& message, Policy& policy) -> void {
        static_cast<void>(message);
        static_cast<void>(policy);
    }

    template <ThermalPolicy Policy>
    auto visit_message(const messages::ThermistorReadings& message,
                       Policy& policy) -> void {
        static_cast<void>(policy);

        auto tick_difference = message.timestamp - _readings.last_tick;

        _readings.heatsink_adc = message.heatsink;
        _readings.plate_adc_1 = message.plate_1;
        _readings.plate_adc_2 = message.plate_2;
        _readings.peltier_current_adc = message.imeas;
        _readings.last_tick = message.timestamp;
        // Reading conversion

        _readings.heatsink_temp = convert_thermistor(message.heatsink, false);
        _readings.plate_temp_1 =
            convert_thermistor(message.plate_1, true, _readings.heatsink_temp);
        _readings.plate_temp_2 =
            convert_thermistor(message.plate_2, true, _readings.heatsink_temp);

        _readings.peltier_current_milliamps =
            PeltierReadback::adc_to_milliamps(message.imeas);

        set_plate_avg(_readings.plate_temp_1, _readings.plate_temp_2);
        // Update thermal control

        update_thermal_control(policy,
                               tick_difference * MILLISECONDS_TO_SECONDS);
    }

    template <ThermalPolicy Policy>
    auto visit_message(const messages::DeactivateAllMessage& message,
                       Policy& policy) -> void {
        _fan.manual = false;
        policy.set_fan_power(0);

        _peltier.manual = false;
        _peltier.target_set = false;
        policy.disable_peltier();

        auto response =
            messages::AcknowledgePrevious{.responding_to_id = message.id};
        static_cast<void>(
            _task_registry->send_to_address(response, Queues::HostAddress));
    }

    template <ThermalPolicy Policy>
    auto visit_message(const messages::GetTempDebugMessage& message,
                       Policy& policy) -> void {
        static_cast<void>(policy);

        auto response = messages::GetTempDebugResponse{
            .responding_to_id = message.id,
            .plate_temp_1 = 0,
            .plate_temp_2 = 0,
            .heatsink_temp = 0,
            .plate_adc_1 = static_cast<uint16_t>(_readings.plate_adc_1),
            .plate_adc_2 = static_cast<uint16_t>(_readings.plate_adc_2),
            .heatsink_adc = static_cast<uint16_t>(_readings.heatsink_adc)};
        if (_readings.plate_temp_1.has_value()) {
            response.plate_temp_1 =
                static_cast<float>(_readings.plate_temp_1.value());
        }
        if (_readings.plate_temp_2.has_value()) {
            response.plate_temp_2 =
                static_cast<float>(_readings.plate_temp_2.value());
        }
        if (_readings.heatsink_temp.has_value()) {
            response.heatsink_temp =
                static_cast<float>(_readings.heatsink_temp.value());
        }
        static_cast<void>(_task_registry->send(response));
    }

    template <ThermalPolicy Policy>
    auto visit_message(const messages::SetTemperatureMessage& message,
                       Policy& policy) -> void {
        static_cast<void>(policy);

        _peltier.manual = false;
        _peltier.target_set = true;
        _peltier.target = message.target;
        if (_readings.plate_temp_1.value() < _peltier.target) {
            _pid = ot_utils::pid::PID(
                PELTIER_KP_HEATING_DEFAULT, PELTIER_KI_HEATING_DEFAULT,
                PELTIER_KD_DEFAULT, 1.0, PELTIER_WINDUP_LIMIT,
                -PELTIER_WINDUP_LIMIT);
        } else {
            _pid = ot_utils::pid::PID(
                PELTIER_KP_COOLING_DEFAULT, PELTIER_KI_COOLING_DEFAULT,
                PELTIER_KD_DEFAULT, 1.0, PELTIER_WINDUP_LIMIT,
                -PELTIER_WINDUP_LIMIT);
        }
        _pid.reset();

        auto response =
            messages::AcknowledgePrevious{.responding_to_id = message.id};
        static_cast<void>(
            _task_registry->send_to_address(response, Queues::HostAddress));
    }

    template <ThermalPolicy Policy>
    auto visit_message(const messages::SetPeltierDebugMessage& message,
                       Policy& policy) -> void {
        auto response =
            messages::AcknowledgePrevious{.responding_to_id = message.id};
        if (_peltier.target_set) {
            // If the thermal task is busy with a target, don't override that
            response.with_error = errors::ErrorCode::THERMAL_PELTIER_BUSY;
        } else {
            if (std::abs(message.power) > 1.0F) {
                response.with_error =
                    errors::ErrorCode::THERMAL_PELTIER_POWER_ERROR;
            } else if (message.power != 0.0F) {
                policy.enable_peltier();
                bool ok = false;
                if (message.power > 0.0F) {
                    ok = policy.set_peltier_heat_power(message.power);
                } else {
                    ok = policy.set_peltier_cool_power(std::abs(message.power));
                }
                if (!ok) {
                    response.with_error =
                        errors::ErrorCode::THERMAL_PELTIER_ERROR;
                    policy.disable_peltier();
                    _peltier.power = 0.0F;
                } else {
                    _peltier.manual = true;
                    _peltier.power = message.power;
                }
            } else {
                policy.disable_peltier();
                _peltier.manual = false;
            }
        }

        static_cast<void>(
            _task_registry->send_to_address(response, Queues::HostAddress));
    }

    template <ThermalPolicy Policy>
    auto visit_message(const messages::SetFanManualMessage& message,
                       Policy& policy) -> void {
        static_cast<void>(policy);
        _fan.manual = true;
        _fan.power = std::clamp(message.power, double(0.0F), double(1.0F));

        policy.set_fan_power(_fan.power);

        auto response =
            messages::AcknowledgePrevious{.responding_to_id = message.id};
        static_cast<void>(
            _task_registry->send_to_address(response, Queues::HostAddress));
    }

    template <ThermalPolicy Policy>
    auto visit_message(const messages::SetFanAutomaticMessage& message,
                       Policy& policy) -> void {
        static_cast<void>(policy);
        _fan.manual = false;

        auto response =
            messages::AcknowledgePrevious{.responding_to_id = message.id};
        static_cast<void>(
            _task_registry->send_to_address(response, Queues::HostAddress));
    }

    template <ThermalPolicy Policy>
    auto visit_message(const messages::SetPIDConstantsMessage& message,
                       Policy& policy) -> void {
        static_cast<void>(policy);

        auto p = std::clamp(message.p, PELTIER_K_MIN, PELTIER_K_MAX);
        auto i = std::clamp(message.i, PELTIER_K_MIN, PELTIER_K_MAX);
        auto d = std::clamp(message.d, PELTIER_K_MIN, PELTIER_K_MAX);

        _pid = ot_utils::pid::PID(p, i, d, 1.0, PELTIER_WINDUP_LIMIT,
                                  -PELTIER_WINDUP_LIMIT);

        auto response =
            messages::AcknowledgePrevious{.responding_to_id = message.id};
        static_cast<void>(
            _task_registry->send_to_address(response, Queues::HostAddress));
    }

    template <ThermalPolicy Policy>
    auto visit_message(const messages::SetOffsetConstantsMessage& message,
                       Policy& policy) -> void {
        auto response =
            messages::AcknowledgePrevious{.responding_to_id = message.id};

        auto constants = _offset_constants;
        if (message.a.has_value()) {
            constants.a = message.a.value();
        }
        if (message.b.has_value()) {
            constants.b = message.b.value();
        }
        if (message.c.has_value()) {
            constants.c = message.c.value();
        }

        _offset_constants = constants;
        // auto ret = _eeprom.write_offset_constants(constants, policy);
        // if (ret) {
        //    // Succesful, so overwrite the task's constants
        //    _offset_constants = constants;
        //} else {
        //    response.with_error = errors::ErrorCode::SYSTEM_EEPROM_ERROR;
        //}

        static_cast<void>(
            _task_registry->send_to_address(response, Queues::HostAddress));
    }

    template <ThermalPolicy Policy>
    auto visit_message(const messages::GetOffsetConstantsMessage& message,
                       Policy& policy) -> void {
<<<<<<< HEAD
        //_offset_constants =
        //    _eeprom.get_offset_constants(_offset_constants, policy);

=======
        std::ignore = policy;
        // Don't readback from EEPROM - values were updated on startup.
>>>>>>> 745d4c65
        auto response =
            messages::GetOffsetConstantsResponse{.responding_to_id = message.id,
                                                 .a = _offset_constants.a,
                                                 .b = _offset_constants.b,
                                                 .c = _offset_constants.c};

        static_cast<void>(
            _task_registry->send_to_address(response, Queues::HostAddress));
    }

    template <ThermalPolicy Policy>
    auto visit_message(const messages::GetThermalPowerDebugMessage& message,
                       Policy& policy) -> void {
        std::ignore = policy;
        auto response = messages::GetThermalPowerDebugResponse{
            .responding_to_id = message.id,
            .peltier_current = _readings.peltier_current_milliamps,
            .fan_rpm = 0,
            .peltier_pwm = _peltier.power,
            .fan_pwm = _fan.power};

        if (!_peltier.target_set && !_peltier.manual) {
            response.peltier_pwm = 0.0F;
        }
        response.fan_rpm = policy.get_fan_rpm();
        static_cast<void>(
            _task_registry->send_to_address(response, Queues::HostAddress));
    }

    /**
     * @brief Updates control of the peltier and fan based off of the current
     * state of the system.
     *
     * @param[in] policy The hardware control policy
     * @param[in] sampletime The number of seconds since the last temp reading
     */
    template <ThermalPolicy Policy>
    auto update_thermal_control(Policy& policy, double sampletime) -> void {
        if (_peltier.target_set) {
            if (!_plate_avg.has_value()) {
                _peltier.target_set = false;
                policy.disable_peltier();
            } else {
                auto power = _pid.compute(_peltier.target - _plate_avg.value(),
                                          sampletime);
                _peltier.power = std::clamp(power, -1.0, 1.0);
                policy.enable_peltier();
                bool ret = false;
                if (_peltier.power >= 0.0F) {
                    ret = policy.set_peltier_heat_power(_peltier.power);
                } else {
                    ret =
                        policy.set_peltier_cool_power(std::abs(_peltier.power));
                }
                if (!ret) {
                    _peltier.target_set = false;
                    policy.disable_peltier();
                }
            }
        }
        if (!_fan.manual) {
            if (_peltier.target_set) {
                // We know for a fact that the plate_temp exists because
                // target_set hasn't been cleared
                if (_plate_avg.value() >
                    _peltier.target + STABILIZING_THRESHOLD) {
                    _fan.power = FAN_POWER_MAX;
                } else {
                    _fan.power = FAN_POWER_MEDIUM;
                }
            } else /* !_peltier.target_set */ {
                if (_readings.heatsink_temp.has_value() &&
                    _readings.heatsink_temp.value() < HEATSINK_IDLE_THRESHOLD) {
                    _fan.power = 0;
                } else {
                    _fan.power = FAN_POWER_LOW;
                }
            }
            policy.set_fan_power(_fan.power);
        }
    }

    auto set_plate_avg(std::optional<double> plate_1,
                       std::optional<double> plate_2) -> void {
        double avg = 0.0F;
        int count = 0;
        if (plate_1.has_value()) {
            avg += plate_1.value();
            ++count;
        }
        if (plate_2.has_value()) {
            avg += plate_2.value();
            ++count;
        }
        if (count == 0) {
            _plate_avg = std::nullopt;
        } else {
            _plate_avg = avg / count;
        }
    }

    auto convert_thermistor(uint32_t raw_reading, bool add_offsets,
                            double heatsink_temp = 0.0) -> double {
        auto res = _converter.convert(raw_reading);
        if (!std::holds_alternative<double>(res)) {
            return 0
        }
        double reading = std::get<double>(res);
        if (add_offsets) {
            double offset = (_offset_constants.a * heatsink_temp) +
                            (_offset_constants.b * reading) +
                            (_offset_constants.c);
            reading += offset;
        }
        return reading;
    }

    Queue& _message_queue;
    Aggregator* _task_registry;
    ThermalReadings _readings;
    std::optional<double> _plate_avg;
    thermistor_conversion::Conversion<lookups::KS103J2G> _converter;
    Fan _fan;
    Peltier _peltier;
    ot_utils::pid::PID _pid;
    eeprom::Eeprom<EEPROM_ADDRESS> _eeprom;
    eeprom::OffsetConstants _offset_constants;
};

};  // namespace thermal_task<|MERGE_RESOLUTION|>--- conflicted
+++ resolved
@@ -414,14 +414,8 @@
     template <ThermalPolicy Policy>
     auto visit_message(const messages::GetOffsetConstantsMessage& message,
                        Policy& policy) -> void {
-<<<<<<< HEAD
-        //_offset_constants =
-        //    _eeprom.get_offset_constants(_offset_constants, policy);
-
-=======
         std::ignore = policy;
         // Don't readback from EEPROM - values were updated on startup.
->>>>>>> 745d4c65
         auto response =
             messages::GetOffsetConstantsResponse{.responding_to_id = message.id,
                                                  .a = _offset_constants.a,
