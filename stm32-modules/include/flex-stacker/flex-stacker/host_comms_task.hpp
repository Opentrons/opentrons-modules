--- conflicted
+++ resolved
@@ -40,7 +40,6 @@
     using GCodeParser =
         gcode::GroupParser<gcode::GetTMCRegister, gcode::SetTMCRegister,
                            gcode::EnableMotor, gcode::DisableMotor,
-<<<<<<< HEAD
                            gcode::MoveMotorInSteps, gcode::MoveToLimitSwitch,
                            gcode::MoveMotorInMm, gcode::GetLimitSwitches>;
     using AckOnlyCache =
@@ -48,14 +47,6 @@
                  gcode::SetTMCRegister, gcode::EnableMotor, gcode::DisableMotor,
                  gcode::MoveMotorInSteps, gcode::MoveToLimitSwitch,
                  gcode::MoveMotorInMm>;
-=======
-                           gcode::MoveMotorAtFrequency, gcode::MoveMotor,
-                           gcode::GetLimitSwitches>;
-    using AckOnlyCache =
-        AckCache<8, gcode::EnterBootloader, gcode::SetSerialNumber,
-                 gcode::SetTMCRegister, gcode::EnableMotor, gcode::DisableMotor,
-                 gcode::MoveMotorAtFrequency, gcode::MoveMotor>;
->>>>>>> c5281dea
     using GetSystemInfoCache = AckCache<8, gcode::GetSystemInfo>;
     using GetTMCRegisterCache = AckCache<8, gcode::GetTMCRegister>;
     using GetLimitSwitchesCache = AckCache<8, gcode::GetLimitSwitches>;
