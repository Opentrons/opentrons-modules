#pragma once
#include <array>
#include <concepts>
#include <cstdint>
#include <variant>

#include "flex-stacker/errors.hpp"
#include "systemwide.h"

namespace messages {

template <typename IdType, typename MessageType>
auto get_own_id(const MessageType& message) -> IdType {
    return message.id;
}

template <typename IdType, typename MessageType>
auto get_responding_to_id(const MessageType& message) -> IdType {
    return message.responding_to_id;
}

template <typename AddrType, typename MessageType>
auto get_return_address(const MessageType& message) -> AddrType {
    return message.return_address;
}

template <typename MessageType>
concept Message = requires(MessageType mt) {
    { get_own_id(mt) } -> std::same_as<uint32_t>;
};

template <typename MessageType>
concept MessageWithReturn = requires(MessageType mt) {
    { get_return_address(mt) } -> std::same_as<size_t>;
}
&&Message<MessageType>;

template <typename ResponseType>
concept Response = requires(ResponseType rt) {
    { get_responding_to_id(rt) } -> std::same_as<uint32_t>;
};

/*
** Message structs initiate actions. These may be changes in physical state, or
** a request to send back some data. Each carries an ID, which should be copied
** into the response.
*/

struct ErrorMessage {
    errors::ErrorCode code;
};

struct AcknowledgePrevious {
    uint32_t responding_to_id{};
    errors::ErrorCode with_error = errors::ErrorCode::NO_ERROR;
};

struct IncomingMessageFromHost {
    const char* buffer;
    const char* limit;
};

struct GetSystemInfoMessage {
    uint32_t id;
};

struct GetSystemInfoResponse {
    uint32_t responding_to_id;
    static constexpr std::size_t SERIAL_NUMBER_LENGTH =
        SYSTEM_WIDE_SERIAL_NUMBER_LENGTH;
    std::array<char, SERIAL_NUMBER_LENGTH> serial_number;
    const char* fw_version;
    const char* hw_version;
};

struct SetSerialNumberMessage {
    uint32_t id;
    static constexpr std::size_t SERIAL_NUMBER_LENGTH =
        SYSTEM_WIDE_SERIAL_NUMBER_LENGTH;
    std::array<char, SERIAL_NUMBER_LENGTH> serial_number;
};

struct EnterBootloaderMessage {
    uint32_t id;
};

struct ForceUSBDisconnect {
    uint32_t id;
    size_t return_address;
};

struct SetTMCRegisterMessage {
    uint32_t id;
    MotorID motor_id;
    uint8_t reg;
    uint32_t data;
};

struct GetTMCRegisterMessage {
    uint32_t id;
    MotorID motor_id;
    uint8_t reg;
};

struct PollTMCRegisterMessage {
    uint32_t id;
    MotorID motor_id;
    uint8_t reg;
};

struct StopPollTMCRegisterMessage {
    uint32_t id;
};

struct GetTMCRegisterResponse {
    uint32_t responding_to_id;
    MotorID motor_id;
    uint8_t reg;
    uint32_t data;
};

struct MotorEnableMessage {
    uint32_t id = 0;
    std::optional<bool> x = std::nullopt;
    std::optional<bool> z = std::nullopt;
    std::optional<bool> l = std::nullopt;
};

struct MoveMotorAtFrequencyMessage {
    uint32_t id;
    MotorID motor_id;
    bool direction;
    int32_t steps;
    uint32_t frequency;
};

<<<<<<< HEAD
struct MoveMotorMessage {
    uint32_t id;
    MotorID motor_id;
    bool direction;
    uint32_t frequency;
};

struct GetLimitSwitchesMessage {
    uint32_t id;
};

struct GetLimitSwitchesResponses {
    uint32_t responding_to_id;
    bool x_extend_triggered;
    bool x_retract_triggered;
    bool z_extend_triggered;
    bool z_retract_triggered;
    bool l_released_triggered;
    bool l_held_triggered;
};

=======
>>>>>>> eb20ccb3
struct MoveCompleteMessage {
    MotorID motor_id;
};

struct StopMotorMessage {
    uint32_t id;
};

using HostCommsMessage =
    ::std::variant<std::monostate, IncomingMessageFromHost, ForceUSBDisconnect,
                   ErrorMessage, AcknowledgePrevious, GetSystemInfoResponse,
                   GetTMCRegisterResponse, GetLimitSwitchesResponses>;

using SystemMessage =
    ::std::variant<std::monostate, AcknowledgePrevious, GetSystemInfoMessage,
                   SetSerialNumberMessage, EnterBootloaderMessage>;

using MotorDriverMessage =
    ::std::variant<std::monostate, SetTMCRegisterMessage, GetTMCRegisterMessage,
                   PollTMCRegisterMessage, StopPollTMCRegisterMessage>;

<<<<<<< HEAD
using MotorMessage =
    ::std::variant<std::monostate, MotorEnableMessage,
                   MoveMotorAtFrequencyMessage, MoveMotorMessage,
                   StopMotorMessage, MoveCompleteMessage,
                   GetLimitSwitchesMessage>;
=======
using MotorMessage = ::std::variant<std::monostate, MotorEnableMessage,
                                    MoveMotorAtFrequencyMessage,
                                    StopMotorMessage, MoveCompleteMessage>;
>>>>>>> eb20ccb3

};  // namespace messages<|MERGE_RESOLUTION|>--- conflicted
+++ resolved
@@ -134,7 +134,6 @@
     uint32_t frequency;
 };
 
-<<<<<<< HEAD
 struct MoveMotorMessage {
     uint32_t id;
     MotorID motor_id;
@@ -155,9 +154,6 @@
     bool l_released_triggered;
     bool l_held_triggered;
 };
-
-=======
->>>>>>> eb20ccb3
 struct MoveCompleteMessage {
     MotorID motor_id;
 };
@@ -179,16 +175,10 @@
     ::std::variant<std::monostate, SetTMCRegisterMessage, GetTMCRegisterMessage,
                    PollTMCRegisterMessage, StopPollTMCRegisterMessage>;
 
-<<<<<<< HEAD
 using MotorMessage =
     ::std::variant<std::monostate, MotorEnableMessage,
                    MoveMotorAtFrequencyMessage, MoveMotorMessage,
                    StopMotorMessage, MoveCompleteMessage,
                    GetLimitSwitchesMessage>;
-=======
-using MotorMessage = ::std::variant<std::monostate, MotorEnableMessage,
-                                    MoveMotorAtFrequencyMessage,
-                                    StopMotorMessage, MoveCompleteMessage>;
->>>>>>> eb20ccb3
 
 };  // namespace messages