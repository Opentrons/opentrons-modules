/*
** Definitions of valid gcodes understood by the heater/shaker; intended to work
*with
** the gcode parser in gcode_parser.hpp
*/

#pragma once

#include <algorithm>
#include <array>
#include <charconv>
#include <concepts>
#include <cstdint>
#include <cstdio>
#include <cstring>
#include <iterator>
#include <optional>
#include <utility>

#include "core/gcode_parser.hpp"
#include "core/utility.hpp"
#include "systemwide.h"
#include "thermocycler-refresh/errors.hpp"
#include "thermocycler-refresh/motor_utils.hpp"
#include "thermocycler-refresh/tmc2130_registers.hpp"

namespace gcode {

struct EnterBootloader {
    /**
     * EnterBootloader uses the command string "dfu" instead of a gcode to be
     * more like other modules. There are no arguments and in the happy path
     * there is no response (because we reboot into the bootloader).
     * */
    using ParseResult = std::optional<EnterBootloader>;
    static constexpr auto prefix = std::array{'d', 'f', 'u'};
    static constexpr const char* response = "dfu OK\n";

    template <typename InputIt, typename InLimit>
    requires std::forward_iterator<InputIt> &&
        std::sized_sentinel_for<InputIt, InLimit>
    static auto write_response_into(InputIt buf, InLimit limit) -> InputIt {
        return write_string_to_iterpair(buf, limit, response);
    }

    template <typename InputIt, typename Limit>
    requires std::forward_iterator<InputIt> &&
        std::sized_sentinel_for<Limit, InputIt>
    static auto parse(const InputIt& input, Limit limit)
        -> std::pair<ParseResult, InputIt> {
        auto working = prefix_matches(input, limit, prefix);
        if (working == input) {
            return std::make_pair(ParseResult(), input);
        }
        return std::make_pair(ParseResult(EnterBootloader()), working);
    }
};

struct GetSystemInfo {
    /**
     * GetSystemInfo keys off gcode M115 and returns hardware and
     * software versions and serial number
     * */
    using ParseResult = std::optional<GetSystemInfo>;
    static constexpr auto prefix = std::array{'M', '1', '1', '5'};
    static constexpr std::size_t SERIAL_NUMBER_LENGTH =
        SYSTEM_WIDE_SERIAL_NUMBER_LENGTH;

    template <typename InputIt, typename InLimit>
    requires std::forward_iterator<InputIt> &&
        std::sized_sentinel_for<InputIt, InLimit>
    static auto write_response_into(
        InputIt write_to_buf, InLimit write_to_limit,
        std::array<char, SERIAL_NUMBER_LENGTH> serial_number,
        const char* fw_version, const char* hw_version) -> InputIt {
        static constexpr const char* prefix = "M115 FW:";
        auto written =
            write_string_to_iterpair(write_to_buf, write_to_limit, prefix);
        if (written == write_to_limit) {
            return written;
        }
        written = write_string_to_iterpair(written, write_to_limit, fw_version);
        if (written == write_to_limit) {
            return written;
        }
        static constexpr const char* hw_prefix = " HW:";
        written = write_string_to_iterpair(written, write_to_limit, hw_prefix);
        if (written == write_to_limit) {
            return written;
        }
        written = write_string_to_iterpair(written, write_to_limit, hw_version);
        if (written == write_to_limit) {
            return written;
        }
        static constexpr const char* sn_prefix = " SerialNo:";
        written = write_string_to_iterpair(written, write_to_limit, sn_prefix);
        if (written == write_to_limit) {
            return written;
        }
        written = write_string_to_iterpair(written, write_to_limit,
                                           serial_number.begin());
        if (written == write_to_limit) {
            return written;
        }
        static constexpr const char* suffix = " OK\n";
        return write_string_to_iterpair(written, write_to_limit, suffix);
    }

    template <typename InputIt, typename Limit>
    requires std::forward_iterator<InputIt> &&
        std::sized_sentinel_for<Limit, InputIt>
    static auto parse(const InputIt& input, Limit limit)
        -> std::pair<ParseResult, InputIt> {
        auto working = prefix_matches(input, limit, prefix);
        if (working == input) {
            return std::make_pair(ParseResult(), input);
        }
        return std::make_pair(ParseResult(GetSystemInfo()), working);
    }
};

struct SetSerialNumber {
    /*
    ** Set Serial Number uses a random gcode, M996, adjacent to the firmware
    *update gcode, 997
    ** Format: M996 <SN>
    ** Example: M996 HSM02071521A4 sets serial number to HSM02071521A4
    */
    using ParseResult = std::optional<SetSerialNumber>;
    static constexpr auto prefix = std::array{'M', '9', '9', '6', ' '};
    static constexpr const char* response = "M996 OK\n";
    static constexpr std::size_t SERIAL_NUMBER_LENGTH =
        SYSTEM_WIDE_SERIAL_NUMBER_LENGTH;
    std::array<char, SERIAL_NUMBER_LENGTH> serial_number = {};
    errors::ErrorCode with_error = errors::ErrorCode::NO_ERROR;

    template <typename InputIt, typename InputLimit>
    requires std::forward_iterator<InputIt> &&
        std::sized_sentinel_for<InputLimit, InputIt>
    static auto write_response_into(InputIt buf, InputLimit limit) -> InputIt {
        return write_string_to_iterpair(buf, limit, response);
    }

    template <typename InputIt, typename Limit>
    requires std::forward_iterator<InputIt> &&
        std::sized_sentinel_for<Limit, InputIt>
    static auto parse(const InputIt& input, Limit limit)
        -> std::pair<ParseResult, InputIt> {
        auto working = prefix_matches(input, limit, prefix);
        if (working == input) {
            return std::make_pair(ParseResult(), input);
        }

        auto after = working;
        bool found = false;
        for (auto index = working; index != limit && (!found); index++) {
            if (std::isspace(*index) || (*index == '\0')) {
                after = index;
                found = true;
            }
        }
        if ((after != working) && (std::distance(working, after) <
                                   static_cast<int>(SERIAL_NUMBER_LENGTH))) {
            std::array<char, SERIAL_NUMBER_LENGTH> serial_number_res = {};
            std::copy(working, after, serial_number_res.begin());
            return std::make_pair(ParseResult(SetSerialNumber{
                                      .serial_number = serial_number_res}),
                                  after);
        }
        if (std::distance(working, after) >
            static_cast<int>(SERIAL_NUMBER_LENGTH)) {
            return std::make_pair(
                ParseResult(SetSerialNumber{
                    .with_error =
                        errors::ErrorCode::SYSTEM_SERIAL_NUMBER_INVALID}),
                input);
        }
        return std::make_pair(ParseResult(), input);
    }
};

// TODO this message needs to be expanded to include more info like on the
// arduino codebase. Will add after timeouts etc are included in control
// loops.
struct GetPlateTemp {
    /*
    ** GetPlateTemp keys off a standard get-tool-temperature gcode, M105
    ** Format: M105
    ** Example: M105
    **
    ** Returns the setpoint temperature T and the current temperature C
    **
    ** Returns T:none if the plate is off (setpoint = 0)
    */
    using ParseResult = std::optional<GetPlateTemp>;
    static constexpr auto prefix = std::array{'M', '1', '0', '5'};

    template <typename InputIt, typename InLimit>
    requires std::forward_iterator<InputIt> &&
        std::sized_sentinel_for<InputIt, InLimit>
    static auto write_response_into(InputIt buf, InLimit limit,
                                    double current_temperature,
                                    double setpoint_temperature = 0.0F,
                                    double remaining_hold = 0.0F,
                                    double total_hold = 0.0F,
                                    bool at_target = false) -> InputIt {
        int res = 0;
        if (setpoint_temperature == 0.0F) {
            // Active setpoint response
            res = snprintf(
                &*buf, (limit - buf),
                "M105 T:none C:%0.2f H:none Total_H:none At_target?:0 OK\n",
                static_cast<float>(current_temperature));
        } else {
            // No active setpoint response
            res = snprintf(
                &*buf, (limit - buf),
                "M105 T:%0.2f C:%0.2f H:%0.2f Total_H:%0.2f At_target?:%i OK\n",
                static_cast<float>(setpoint_temperature),
                static_cast<float>(current_temperature),
                static_cast<float>(remaining_hold),
                static_cast<float>(total_hold), at_target ? 1 : 0);
        }
        if (res <= 0) {
            return buf;
        }
        return buf + res;
    }
    template <typename InputIt, typename Limit>
    requires std::forward_iterator<InputIt> &&
        std::sized_sentinel_for<Limit, InputIt>
    static auto parse(const InputIt& input, Limit limit)
        -> std::pair<ParseResult, InputIt> {
        auto working = prefix_matches(input, limit, prefix);
        if (working == input) {
            return std::make_pair(ParseResult(), input);
        }
        if (working != limit && !std::isspace(*working)) {
            return std::make_pair(ParseResult(), input);
        }
        return std::make_pair(ParseResult(GetPlateTemp()), working);
    }
};

struct GetLidTemp {
    /*
    ** GetLidTemp uses gcode M141
    ** Format: M141
    ** Example: M141
    **
    ** Returns the setpoint temperature T and the current temperature C
    **
    ** Returns T:none if the plate is off (setpoint = 0)
    */
    using ParseResult = std::optional<GetLidTemp>;
    static constexpr auto prefix = std::array{'M', '1', '4', '1'};

    template <typename InputIt, typename InLimit>
    requires std::forward_iterator<InputIt> &&
        std::sized_sentinel_for<InputIt, InLimit>
    static auto write_response_into(InputIt buf, InLimit limit,
                                    double current_temperature,
                                    double setpoint_temperature) -> InputIt {
        int res = 0;
        if (setpoint_temperature == 0.0F) {
            res = snprintf(&*buf, (limit - buf), "M141 T:none C:%0.2f OK\n",
                           static_cast<float>(current_temperature));
        } else {
            res = snprintf(&*buf, (limit - buf), "M141 T:%0.2f C:%0.2f OK\n",
                           static_cast<float>(setpoint_temperature),
                           static_cast<float>(current_temperature));
        }

        if (res <= 0) {
            return buf;
        }
        return buf + res;
    }
    template <typename InputIt, typename Limit>
    requires std::forward_iterator<InputIt> &&
        std::sized_sentinel_for<Limit, InputIt>
    static auto parse(const InputIt& input, Limit limit)
        -> std::pair<ParseResult, InputIt> {
        auto working = prefix_matches(input, limit, prefix);
        if (working == input) {
            return std::make_pair(ParseResult(), input);
        }
        if (working != limit && !std::isspace(*working)) {
            return std::make_pair(ParseResult(), input);
        }
        return std::make_pair(ParseResult(GetLidTemp()), working);
    }
};

struct SetFanManual {
    /**
     * SetFanManual uses M106. Sets the PWM of the fans as a percentage
     * between 0 and 1.
     *
     * M106 S[power]
     *
     * Power will be maintained at the specified level until:
     * - An error occurs
     * - Another M106 is set
     * - A Set Fan Auto command is sent
     * - The heatsink temperature exceeds the safety limit
     */
    using ParseResult = std::optional<SetFanManual>;
    static constexpr auto prefix = std::array{'M', '1', '0', '6', ' ', 'S'};
    static constexpr const char* response = "M106 OK\n";

    double power;

    template <typename InputIt, typename InLimit>
    requires std::forward_iterator<InputIt> &&
        std::sized_sentinel_for<InputIt, InLimit>
    static auto write_response_into(InputIt buf, InLimit limit) -> InputIt {
        return write_string_to_iterpair(buf, limit, response);
    }

    template <typename InputIt, typename Limit>
    requires std::contiguous_iterator<InputIt> &&
        std::sized_sentinel_for<Limit, InputIt>
    static auto parse(const InputIt& input, Limit limit)
        -> std::pair<ParseResult, InputIt> {
        auto working = prefix_matches(input, limit, prefix);
        if (working == input) {
            return std::make_pair(ParseResult(), input);
        }

        auto power_res = parse_value<float>(working, limit);

        if (!power_res.first.has_value()) {
            return std::make_pair(ParseResult(), input);
        }
        auto power_val = power_res.first.value();
        if ((power_val < 0.0) || (power_val > 1.0)) {
            return std::make_pair(ParseResult(), input);
        }
        working = power_res.second;
        return std::make_pair(ParseResult(SetFanManual{.power = power_val}),
                              working);
    }
};

struct SetFanAutomatic {
    /**
     * SetFanAutomatic uses M107. It has no parameters and just
     * activates automatic fan control.
     */
    using ParseResult = std::optional<SetFanAutomatic>;
    static constexpr auto prefix = std::array{'M', '1', '0', '7'};
    static constexpr const char* response = "M107 OK\n";

    template <typename InputIt, typename InLimit>
    requires std::forward_iterator<InputIt> &&
        std::sized_sentinel_for<InputIt, InLimit>
    static auto write_response_into(InputIt buf, InLimit limit) -> InputIt {
        return write_string_to_iterpair(buf, limit, response);
    }

    template <typename InputIt, typename Limit>
    requires std::forward_iterator<InputIt> &&
        std::sized_sentinel_for<Limit, InputIt>
    static auto parse(const InputIt& input, Limit limit)
        -> std::pair<ParseResult, InputIt> {
        auto working = prefix_matches(input, limit, prefix);
        if (working == input) {
            return std::make_pair(ParseResult(), input);
        }
        return std::make_pair(ParseResult(SetFanAutomatic()), working);
    }
};

struct SetHeaterDebug {
    /**
     * SetHeaterDebug uses M140.D, debug version of M140.
     * Sets the PWM of the heater as a percentage between 0 and 1.
     *
     * M140.D S[power]
     *
     * Power will be maintained at the specified level until:
     * - An error occurs
     * - Another M140.D is set
     * - A SetLid command is sent
     */
    using ParseResult = std::optional<SetHeaterDebug>;
    static constexpr auto prefix =
        std::array{'M', '1', '4', '0', '.', 'D', ' ', 'S'};
    static constexpr const char* response = "M140.D OK\n";

    double power;

    template <typename InputIt, typename InLimit>
    requires std::forward_iterator<InputIt> &&
        std::sized_sentinel_for<InputIt, InLimit>
    static auto write_response_into(InputIt buf, InLimit limit) -> InputIt {
        return write_string_to_iterpair(buf, limit, response);
    }

    template <typename InputIt, typename Limit>
    requires std::contiguous_iterator<InputIt> &&
        std::sized_sentinel_for<Limit, InputIt>
    static auto parse(const InputIt& input, Limit limit)
        -> std::pair<ParseResult, InputIt> {
        auto working = prefix_matches(input, limit, prefix);
        if (working == input) {
            return std::make_pair(ParseResult(), input);
        }

        auto power_res = parse_value<float>(working, limit);

        if (!power_res.first.has_value()) {
            return std::make_pair(ParseResult(), input);
        }
        auto power_val = power_res.first.value();
        if ((power_val < 0.0) || (power_val > 1.0)) {
            return std::make_pair(ParseResult(), input);
        }
        working = power_res.second;
        return std::make_pair(ParseResult(SetHeaterDebug{.power = power_val}),
                              working);
    }
};

struct SetPeltierDebug {
    /**
     * SetPeltierDebug uses M104.D, debug version of M104. Sets the
     * PWM as a percentage between 0 and 1, and sets the direction
     * as either HEAT or COOL
     *
     * M104.D <L,R,C,A> P[0.0,1.0] <H,C>
     *
     * The power will be maintained at the specified level until either
     * - An error occurs
     * - An M104 is sent
     * - Another M104.D is sent
     *
     */
    using ParseResult = std::optional<SetPeltierDebug>;
    static constexpr auto prefix =
        std::array{'M', '1', '0', '4', '.', 'D', ' '};
    static constexpr const char* response = "M104.D OK\n";

    double power;
    PeltierDirection direction;
    PeltierSelection peltier_selection;

    template <typename InputIt, typename InLimit>
    requires std::forward_iterator<InputIt> &&
        std::sized_sentinel_for<InputIt, InLimit>
    static auto write_response_into(InputIt buf, InLimit limit) -> InputIt {
        return write_string_to_iterpair(buf, limit, response);
    }

    template <typename InputIt, typename Limit>
    requires std::forward_iterator<InputIt> &&
        std::sized_sentinel_for<Limit, InputIt>
    static auto parse(const InputIt& input, Limit limit)
        -> std::pair<ParseResult, InputIt> {
        auto working = prefix_matches(input, limit, prefix);
        if (working == input) {
            return std::make_pair(ParseResult(), input);
        }

        // Get the next non-whitespace character for peltier selection
        working = gobble_whitespace(working, limit);
        if (working == limit) {
            return std::make_pair(ParseResult(), input);
        }
        auto selection_char = *working;
        PeltierSelection selection = ALL;
        std::advance(working, 1);
        switch (selection_char) {
            case 'L':
                selection = PeltierSelection::LEFT;
                break;
            case 'R':
                selection = PeltierSelection::RIGHT;
                break;
            case 'C':
                selection = PeltierSelection::CENTER;
                break;
            case 'A':
                selection = PeltierSelection::ALL;
                break;
            default:
                // Invalid peltier selection
                return std::make_pair(ParseResult(), input);
        }

        // Get the next non-whitespace character for temperature selection
        working = gobble_whitespace(working, limit);
        if (working == limit) {
            return std::make_pair(ParseResult(), input);
        }
        // Skip prefix (P)
        std::advance(working, 1);
        if (working == limit) {
            return std::make_pair(ParseResult(), input);
        }

        auto power = parse_value<float>(working, limit);
        if (!power.first.has_value()) {
            return std::make_pair(ParseResult(), input);
        }
        auto power_val = power.first.value();
        if ((power_val < 0) || (power_val > 1.0)) {
            return std::make_pair(ParseResult(), input);
        }
        working = power.second;

        // Get the next non-whitespace character for peltier selection
        working = gobble_whitespace(working, limit);
        if (working == limit) {
            return std::make_pair(ParseResult(), input);
        }
        auto direction_char = *working;
        std::advance(working, 1);
        PeltierDirection dir = PELTIER_HEATING;
        switch (direction_char) {
            case 'H':
                dir = PELTIER_HEATING;
                break;
            case 'C':
                dir = PELTIER_COOLING;
                break;
            default:
                // Invalid direction selection
                return std::make_pair(ParseResult(), input);
        }

        return std::make_pair(
            ParseResult(SetPeltierDebug{.power = power_val,
                                        .direction = dir,
                                        .peltier_selection = selection}),
            working);
    }
};

struct GetLidTemperatureDebug {
    /**
     * GetLidTemperatureDebug uses M141.D, debug version of M141
     *
     * - Lid thermistor temperature (LT)
     * - Lid thermistor last ADC reading (LA)
     */
    using ParseResult = std::optional<GetLidTemperatureDebug>;
    static constexpr auto prefix = std::array{'M', '1', '4', '1', '.', 'D'};

    template <typename InputIt, typename InLimit>
    requires std::forward_iterator<InputIt> &&
        std::sized_sentinel_for<InputIt, InLimit>
    static auto write_response_into(InputIt buf, InLimit limit, double lid_temp,
                                    uint16_t lid_adc) -> InputIt {
        auto res = snprintf(&*buf, (limit - buf), "M141.D LT:%0.2f LA:%d OK\n",
                            static_cast<float>(lid_temp), lid_adc);
        if (res <= 0) {
            return buf;
        }
        return buf + res;
    }
    template <typename InputIt, typename Limit>
    requires std::forward_iterator<InputIt> &&
        std::sized_sentinel_for<Limit, InputIt>
    static auto parse(const InputIt& input, Limit limit)
        -> std::pair<ParseResult, InputIt> {
        auto working = prefix_matches(input, limit, prefix);
        if (working == input) {
            return std::make_pair(ParseResult(), input);
        }
        return std::make_pair(ParseResult(GetLidTemperatureDebug()), working);
    }
};

struct GetPlateTemperatureDebug {
    /**
     * GetPlateTemperatureDebug uses M105.D, debug version of M105
     *
     * - Heat sink temp (HST)
     * - Front right temp (FRT)
     * - Front left temp (FLT)
     * - Front center temp (FCT)
     * - Back right temp (BRT)
     * - Back left temp (BLT)
     * - Back center temp (BCT)
     * - Heat sink ADC (HSA)
     * - Front right adc (FRA)
     * - Front left adc (FLA)
     * - Front center adc (FCA)
     * - Back right adc (BRA)
     * - Back left adc (BLA)
     * - Back center adc (BCA)
     */
    using ParseResult = std::optional<GetPlateTemperatureDebug>;
    static constexpr auto prefix = std::array{'M', '1', '0', '5', '.', 'D'};

    template <typename InputIt, typename InLimit>
    requires std::forward_iterator<InputIt> &&
        std::sized_sentinel_for<InputIt, InLimit>
    static auto write_response_into(
        InputIt buf, InLimit limit, double heat_sink_temp,
        double front_right_temp, double front_left_temp,
        double front_center_temp, double back_right_temp, double back_left_temp,
        double back_center_temp, uint16_t heat_sink_adc,
        uint16_t front_right_adc, uint16_t front_left_adc,
        uint16_t front_center_adc, uint16_t back_right_adc,
        uint16_t back_left_adc, uint16_t back_center_adc) -> InputIt {
        auto res = snprintf(&*buf, (limit - buf),
                            "M105.D HST:%0.2f FRT:%0.2f FLT:%0.2f FCT:%0.2f "
                            "BRT:%0.2f BLT:%0.2f BCT:%0.2f HSA:%d FRA:%d "
                            "FLA:%d FCA:%d BRA:%d BLA:%d BCA:%d OK\n",
                            static_cast<float>(heat_sink_temp),
                            static_cast<float>(front_right_temp),
                            static_cast<float>(front_left_temp),
                            static_cast<float>(front_center_temp),
                            static_cast<float>(back_right_temp),
                            static_cast<float>(back_left_temp),
                            static_cast<float>(back_center_temp), heat_sink_adc,
                            front_right_adc, front_left_adc, front_center_adc,
                            back_right_adc, back_left_adc, back_center_adc);
        if (res <= 0) {
            return buf;
        }
        return buf + res;
    }
    template <typename InputIt, typename Limit>
    requires std::forward_iterator<InputIt> &&
        std::sized_sentinel_for<Limit, InputIt>
    static auto parse(const InputIt& input, Limit limit)
        -> std::pair<ParseResult, InputIt> {
        auto working = prefix_matches(input, limit, prefix);
        if (working == input) {
            return std::make_pair(ParseResult(), input);
        }
        return std::make_pair(ParseResult(GetPlateTemperatureDebug()), working);
    }
};

/**
 * @brief Uses M103.D to get the current power output for all thermal elements.
 *
 * Format: M103.D\n
 * Return: M103.D L:<left peltier> C:<center> R:<right> H:<heater> F:<fans>
 *
 */
struct GetThermalPowerDebug {
    using ParseResult = std::optional<GetThermalPowerDebug>;
    static constexpr auto prefix = std::array{'M', '1', '0', '3', '.', 'D'};

    template <typename InputIt, typename Limit>
    requires std::forward_iterator<InputIt> &&
        std::sized_sentinel_for<Limit, InputIt>
    static auto parse(const InputIt& input, Limit limit)
        -> std::pair<ParseResult, InputIt> {
        auto working = prefix_matches(input, limit, prefix);
        if (working == input) {
            return std::make_pair(ParseResult(), input);
        }
        return std::make_pair(ParseResult(GetThermalPowerDebug()), working);
    }

    template <typename InputIt, typename InLimit>
    requires std::forward_iterator<InputIt> &&
        std::sized_sentinel_for<InputIt, InLimit>
    static auto write_response_into(InputIt buf, InLimit limit,
                                    double left_power, double center_power,
                                    double right_power, double heater_power,
                                    double fan_power) -> InputIt {
        auto res = snprintf(
            &*buf, (limit - buf),
            "M103.D L:%0.2f C:%0.2f R:%0.2f H:%0.2f F:%0.2f OK\n",
            static_cast<float>(left_power), static_cast<float>(center_power),
            static_cast<float>(right_power), static_cast<float>(heater_power),
            static_cast<float>(fan_power));
        if (res <= 0) {
            return buf;
        }
        return buf + res;
    }
};

struct ActuateSolenoid {
    /*
    ** Actuate solenoid is a debug command that lets you activate or deactivate
    ** the solenoid. It uses G28.D x where x is a bool and 1 engages and 0
    ** disengages the solenoid.
    */
    using ParseResult = std::optional<ActuateSolenoid>;
    static constexpr auto prefix = std::array{'G', '2', '8', '.', 'D', ' '};
    static constexpr const char* response = "G28.D OK\n";

    bool engage;

    template <typename InputIt, typename Limit>
    requires std::forward_iterator<InputIt> &&
        std::sized_sentinel_for<Limit, InputIt>
    static auto parse(const InputIt& input, Limit limit)
        -> std::pair<ParseResult, InputIt> {
        auto working = prefix_matches(input, limit, prefix);
        if (working == input) {
            return std::make_pair(ParseResult(), input);
        }
        auto engage_parse = parse_value<uint16_t>(working, limit);
        if (!engage_parse.first.has_value()) {
            return std::make_pair(ParseResult(), input);
        }
        bool tempEngage = static_cast<bool>(engage_parse.first.value());
        return std::make_pair(
            ParseResult(ActuateSolenoid{.engage = tempEngage}),
            engage_parse.second);
    }

    template <typename InputIt, typename InputLimit>
    requires std::forward_iterator<InputIt> &&
        std::sized_sentinel_for<InputLimit, InputIt>
    static auto write_response_into(InputIt buf, InputLimit limit) -> InputIt {
        return write_string_to_iterpair(buf, limit, response);
    }
};

/**
 * Actuate lid stepper is a debug command that lets you move the lid
 * stepper a desired angle. A positive value opens and negative value
 * closes the lid stepper a desired angle.
 *
 * Adding the character 'O' to the command marks an overdrive movement,
 * aka the limit switches will be ignored
 *
 * Format: M240.D <angle> [O]
 * Example: M240.D 20 opens lid stepper 20 degrees
 */
struct ActuateLidStepperDebug {
    using ParseResult = std::optional<ActuateLidStepperDebug>;
    static constexpr auto prefix =
        std::array{'M', '2', '4', '0', '.', 'D', ' '};
    static constexpr const char* response = "M240.D OK\n";

    static constexpr auto overdrive_flag = std::array{' ', 'O'};

    double angle;
    bool overdrive;

    template <typename InputIt, typename Limit>
    requires std::contiguous_iterator<InputIt> &&
        std::sized_sentinel_for<Limit, InputIt>
    static auto parse(const InputIt& input, Limit limit)
        -> std::pair<ParseResult, InputIt> {
        auto working = prefix_matches(input, limit, prefix);
        if (working == input) {
            return std::make_pair(ParseResult(), input);
        }
        auto value_res = parse_value<float>(working, limit);
        if (!value_res.first.has_value()) {
            return std::make_pair(ParseResult(), input);
        }

        working = prefix_matches(value_res.second, limit, overdrive_flag);
        // If the flag is present, working was incremented
        bool overdrive_set = (working != value_res.second);

        return std::make_pair(
            ParseResult(ActuateLidStepperDebug{.angle = value_res.first.value(),
                                               .overdrive = overdrive_set}),
            working);
    }

    template <typename InputIt, typename InputLimit>
    requires std::forward_iterator<InputIt> &&
        std::sized_sentinel_for<InputLimit, InputIt>
    static auto write_response_into(InputIt buf, InputLimit limit) -> InputIt {
        return write_string_to_iterpair(buf, limit, response);
    }
};

struct GetLidStatus {
    /**
     * GetLidStatus uses M119, from the Gen1 Thermocycler. Returns the
     * current status of the lid: in_between, closed, open, or unknown
     *
     * and the current status of the seal: in_between, engaged, retracted
     *
     * Format: M119
     * Returns: M119 Lid:open Seal:engaged OK\n
     */
    using ParseResult = std::optional<GetLidStatus>;
    static constexpr auto prefix = std::array{'M', '1', '1', '9'};

    template <typename InputIt, typename Limit>
    requires std::contiguous_iterator<InputIt> &&
        std::sized_sentinel_for<Limit, InputIt>
    static auto parse(const InputIt& input, Limit limit)
        -> std::pair<ParseResult, InputIt> {
        auto working = prefix_matches(input, limit, prefix);
        if (working == input) {
            return std::make_pair(ParseResult(), input);
        }
        return std::make_pair(ParseResult(GetLidStatus()), working);
    }

    template <typename InputIt, typename InputLimit>
    requires std::forward_iterator<InputIt> &&
        std::sized_sentinel_for<InputLimit, InputIt>
    static auto write_response_into(InputIt buf, InputLimit limit,
                                    motor_util::LidStepper::Position lid,
                                    motor_util::SealStepper::Status seal)
        -> InputIt {
        int res = 0;
        res = snprintf(&*buf, (limit - buf), "M119 Lid:%s Seal:%s OK\n",
                       motor_util::LidStepper::status_to_string(lid),
                       motor_util::SealStepper::status_to_string(seal));
        if (res <= 0) {
            return buf;
        }
        return buf + res;
    }
};

struct ActuateSealStepperDebug {
    /*
    ** Actuate seal stepper is a debug command that lets you move the seal
    ** stepper a specific number of steps.
    ** Format: M241.D <steps>
    ** Example: M241.D 10000 opens lid stepper 10000 steps
    */
    using ParseResult = std::optional<ActuateSealStepperDebug>;
    static constexpr auto prefix =
        std::array{'M', '2', '4', '1', '.', 'D', ' '};

    long distance;

    template <typename InputIt, typename Limit>
    requires std::contiguous_iterator<InputIt> &&
        std::sized_sentinel_for<Limit, InputIt>
    static auto parse(const InputIt& input, Limit limit)
        -> std::pair<ParseResult, InputIt> {
        auto working = prefix_matches(input, limit, prefix);
        if (working == input) {
            return std::make_pair(ParseResult(), input);
        }
        auto value_res = parse_value<long>(working, limit);
        if (!value_res.first.has_value()) {
            return std::make_pair(ParseResult(), input);
        }
        return std::make_pair(ParseResult(ActuateSealStepperDebug{
                                  .distance = value_res.first.value()}),
                              value_res.second);
    }

    template <typename InputIt, typename InputLimit>
    requires std::forward_iterator<InputIt> &&
        std::sized_sentinel_for<InputLimit, InputIt>
    static auto write_response_into(InputIt buf, InputLimit limit, long steps)
        -> InputIt {
        auto res = snprintf(&*buf, (limit - buf), "M241.D S:%li OK\n", steps);
        if (res <= 0) {
            return buf;
        }
        return buf + res;
    }
};

struct GetSealDriveStatus {
    /**
     * GetSealDriverStatus uses M242.D. Returns the current status of the
     * DriverStatus register on the TMC2130
     *
     * Returns: M242.D SG:<stallguard flag> SG_Result:<stallguard result> OK\n
     */
    using ParseResult = std::optional<GetSealDriveStatus>;
    static constexpr auto prefix = std::array{'M', '2', '4', '2', '.', 'D'};

    template <typename InputIt, typename Limit>
    requires std::forward_iterator<InputIt> &&
        std::sized_sentinel_for<Limit, InputIt>
    static auto parse(const InputIt& input, Limit limit)
        -> std::pair<ParseResult, InputIt> {
        auto working = prefix_matches(input, limit, prefix);
        if (working == input) {
            return std::make_pair(ParseResult(), input);
        }
        return std::make_pair(ParseResult(GetSealDriveStatus()), working);
    }

    template <typename InputIt, typename InputLimit>
    requires std::forward_iterator<InputIt> &&
        std::sized_sentinel_for<InputLimit, InputIt>
    static auto write_response_into(InputIt buf, InputLimit limit,
                                    tmc2130::DriveStatus status) -> InputIt {
        int res = 0;
        res = snprintf(&*buf, (limit - buf),
                       "M242.D SG:%u SG_Result:%u STST:%u OK\n",
                       status.stallguard, status.sg_result, status.stst);
        if (res <= 0) {
            return buf;
        }
        return buf + res;
    }
};

struct SetSealParameter {
    /**
     * @brief SetSealParameter uses M243.D. Lets users set parameters for the
     * seal stepper movement. Intended for internal testing use to find
     * optimal settings for StallGuard repeatability.
     *
     * Syntax: M243.D <parameter> <value>\n
     * Returns: M243.D OK\n
     *
     */
    using ParseResult = std::optional<SetSealParameter>;

    /** Enumeration of supported parameters.*/
    using SealParameter = motor_util::SealStepper::Parameter;

    static constexpr auto prefix =
        std::array{'M', '2', '4', '3', '.', 'D', ' '};
    static constexpr const char* response = "M243.D OK\n";

    /** Array of parameters to allow easy searching for legal parameters.*/
    static constexpr std::array<char, 6> _parameters = {
        static_cast<char>(SealParameter::Velocity),
        static_cast<char>(SealParameter::Acceleration),
        static_cast<char>(SealParameter::StallguardThreshold),
        static_cast<char>(SealParameter::StallguardMinVelocity),
        static_cast<char>(SealParameter::RunCurrent),
        static_cast<char>(SealParameter::HoldCurrent)};

    /** The parameter to set.*/
    SealParameter parameter;
    /** The value to set \c parameter to.*/
    int32_t value;

    template <typename Input>
    static auto inline is_legal_parameter(const Input parameter_char) -> bool {
        return std::find(_parameters.begin(), _parameters.end(),
                         parameter_char) != _parameters.end();
    }

    template <typename InputIt, typename Limit>
    requires std::contiguous_iterator<InputIt> &&
        std::sized_sentinel_for<Limit, InputIt>
    static auto parse(const InputIt& input, Limit limit)
        -> std::pair<ParseResult, InputIt> {
        auto working = prefix_matches(input, limit, prefix);
        if (working == input) {
            return std::make_pair(ParseResult(), input);
        }
        // Next character should be one of the seal parameters
        auto parameter_char = *working;
        std::advance(working, 1);
        if (!is_legal_parameter(parameter_char)) {
            // Not a valid parameter
            return std::make_pair(ParseResult(), input);
        }
        working = gobble_whitespace(working, limit);
        if (working == limit) {
            // No value was defined
            return std::make_pair(ParseResult(), input);
        }

        auto value_res = parse_value<int32_t>(working, limit);
        if (!value_res.first.has_value()) {
            return std::make_pair(ParseResult(), input);
        }
        return std::make_pair(
            ParseResult(SetSealParameter{
                .parameter = static_cast<SealParameter>(parameter_char),
                .value = value_res.first.value()}),
            value_res.second);
    }

    template <typename InputIt, typename InputLimit>
    requires std::forward_iterator<InputIt> &&
        std::sized_sentinel_for<InputLimit, InputIt>
    static auto write_response_into(InputIt buf, InputLimit limit) -> InputIt {
        return write_string_to_iterpair(buf, limit, response);
    }
};

struct SetLidTemperature {
    /**
     * SetLidTemperature uses M140. Only parameter is optional and it is
     * the temperature to heat to. If not defined, the temperature target
     * will be 105 degrees
     *
     * M140 S44\n
     */
    using ParseResult = std::optional<SetLidTemperature>;
    static constexpr auto prefix = std::array{'M', '1', '4', '0'};
    static constexpr auto prefix_with_temp =
        std::array{'M', '1', '4', '0', ' ', 'S'};
    static constexpr const char* response = "M140 OK\n";

    static constexpr double default_setpoint = 105.0F;

    double setpoint;

    template <typename InputIt, typename InLimit>
    requires std::forward_iterator<InputIt> &&
        std::sized_sentinel_for<InputIt, InLimit>
    static auto write_response_into(InputIt buf, InLimit limit) -> InputIt {
        return write_string_to_iterpair(buf, limit, response);
    }

    template <typename InputIt, typename Limit>
    requires std::forward_iterator<InputIt> &&
        std::sized_sentinel_for<Limit, InputIt>
    static auto parse(const InputIt& input, Limit limit)
        -> std::pair<ParseResult, InputIt> {
        auto working = prefix_matches(input, limit, prefix_with_temp);
        if (working == input) {
            // NO TEMP SETTING but it might just be a bare command
            working = prefix_matches(input, limit, prefix);
            if (working == input) {
                return std::make_pair(ParseResult(), input);
            }
            // Return a struct with default temperature
            return std::make_pair(
                ParseResult(SetLidTemperature{.setpoint = default_setpoint}),
                working);
        }
        // We are expecting a temperature setting
        auto temperature = parse_value<float>(working, limit);
        if (!temperature.first.has_value()) {
            return std::make_pair(ParseResult(), input);
        }
        auto temperature_val = temperature.first.value();
        return std::make_pair(
            ParseResult(SetLidTemperature{.setpoint = temperature_val}),
            temperature.second);
    }
};

struct DeactivateLidHeating {
    /**
     * DeactivateLidHeating uses M108. It has no parameters and just
     * deactivates the lid heater.
     */
    using ParseResult = std::optional<DeactivateLidHeating>;
    static constexpr auto prefix = std::array{'M', '1', '0', '8'};
    static constexpr const char* response = "M108 OK\n";

    template <typename InputIt, typename InLimit>
    requires std::forward_iterator<InputIt> &&
        std::sized_sentinel_for<InputIt, InLimit>
    static auto write_response_into(InputIt buf, InLimit limit) -> InputIt {
        return write_string_to_iterpair(buf, limit, response);
    }

    template <typename InputIt, typename Limit>
    requires std::forward_iterator<InputIt> &&
        std::sized_sentinel_for<Limit, InputIt>
    static auto parse(const InputIt& input, Limit limit)
        -> std::pair<ParseResult, InputIt> {
        auto working = prefix_matches(input, limit, prefix);
        if (working == input) {
            return std::make_pair(ParseResult(), input);
        }
        return std::make_pair(ParseResult(DeactivateLidHeating()), working);
    }
};

struct SetPlateTemperature {
    /**
     * SetPlateTemperature uses M104. Parameters:
     * - S - setpoint temperature
     * - H - hold time (optional)
     *
     * M104 S44\n
     */
    using ParseResult = std::optional<SetPlateTemperature>;
    static constexpr auto prefix = std::array{'M', '1', '0', '4', ' ', 'S'};
    static constexpr auto hold_prefix = std::array{' ', 'H'};
    static constexpr const char* response = "M104 OK\n";

    // 0 seconds means infinite hold time
    constexpr static double infinite_hold = 0.0F;

    double setpoint;
    double hold_time;

    template <typename InputIt, typename InLimit>
    requires std::forward_iterator<InputIt> &&
        std::sized_sentinel_for<InputIt, InLimit>
    static auto write_response_into(InputIt buf, InLimit limit) -> InputIt {
        return write_string_to_iterpair(buf, limit, response);
    }

    template <typename InputIt, typename Limit>
    requires std::forward_iterator<InputIt> &&
        std::sized_sentinel_for<Limit, InputIt>
    static auto parse(const InputIt& input, Limit limit)
        -> std::pair<ParseResult, InputIt> {
        auto working = prefix_matches(input, limit, prefix);
        if (working == input) {
            return std::make_pair(ParseResult(), input);
        }
        // We are expecting a temperature setting
        auto temperature = parse_value<float>(working, limit);
        if (!temperature.first.has_value()) {
            return std::make_pair(ParseResult(), input);
        }
        auto temperature_val = temperature.first.value();

        auto hold_val = infinite_hold;
        working = prefix_matches(temperature.second, limit, hold_prefix);
        if (working != temperature.second) {
            // This command specified a hold temperature
            auto hold = parse_value<float>(working, limit);
            if (!hold.first.has_value()) {
                return std::make_pair(ParseResult(), input);
            }
            hold_val = hold.first.value();
            working = hold.second;
        }

        return std::make_pair(
            ParseResult(SetPlateTemperature{.setpoint = temperature_val,
                                            .hold_time = hold_val}),
            working);
    }
};

struct DeactivatePlate {
    /**
     * DeactivatePlate uses M14. It has no parameters and just
     * deactivates the plate peltiers + fan.
     */
    using ParseResult = std::optional<DeactivatePlate>;
    static constexpr auto prefix = std::array{'M', '1', '4'};
    static constexpr const char* response = "M14 OK\n";

    template <typename InputIt, typename InLimit>
    requires std::forward_iterator<InputIt> &&
        std::sized_sentinel_for<InputIt, InLimit>
    static auto write_response_into(InputIt buf, InLimit limit) -> InputIt {
        return write_string_to_iterpair(buf, limit, response);
    }

    template <typename InputIt, typename Limit>
    requires std::forward_iterator<InputIt> &&
        std::sized_sentinel_for<Limit, InputIt>
    static auto parse(const InputIt& input, Limit limit)
        -> std::pair<ParseResult, InputIt> {
        auto working = prefix_matches(input, limit, prefix);
        if (working == input) {
            return std::make_pair(ParseResult(), input);
        }
        return std::make_pair(ParseResult(DeactivatePlate()), working);
    }
};

struct SetPIDConstants {
    /**
     * SetPIDConstants uses M301. It has three parameters, along with
     * an optional preceding parameter (optional for backwards
     * compatability).
     *
     * M301 [S<selection>] P<proportional> I<integral> D<derivative>
     *
     * Selection may be:
     * - H = heater
     * - P = peltiers
     * - F = fans
     * [following options TBD]
     * - L = left peltier
     * - C = center peltier
     * - R = right peltier
     */
    using ParseResult = std::optional<SetPIDConstants>;
    static constexpr auto prefix = std::array{'M', '3', '0', '1'};
    static constexpr auto prefix_with_selection =
        std::array{'M', '3', '0', '1', ' ', 'S'};
    static constexpr auto prefix_p = std::array{' ', 'P'};
    static constexpr auto prefix_i = std::array{' ', 'I'};
    static constexpr auto prefix_d = std::array{' ', 'D'};
    static constexpr const char* response = "M301 OK\n";

    PidSelection selection;
    double const_p;
    double const_i;
    double const_d;

    template <typename InputIt, typename InLimit>
    requires std::forward_iterator<InputIt> &&
        std::sized_sentinel_for<InputIt, InLimit>
    static auto write_response_into(InputIt buf, InLimit limit) -> InputIt {
        return write_string_to_iterpair(buf, limit, response);
    }

    template <typename InputIt, typename Limit>
    requires std::forward_iterator<InputIt> &&
        std::sized_sentinel_for<Limit, InputIt>
    static auto parse(const InputIt& input, Limit limit)
        -> std::pair<ParseResult, InputIt> {
        // For backwards compatability, default selection is Peltiers
        PidSelection selection_val = PidSelection::PELTIERS;
        auto working = prefix_matches(input, limit, prefix_with_selection);
        if (working == input) {
            // User skipped the selection
            working = prefix_matches(input, limit, prefix);
            if (working == input) {
                return std::make_pair(ParseResult(), input);
            }
        } else {
            // User made a selection
            switch (*working) {
                case 'H':
                    selection_val = PidSelection::HEATER;
                    break;
                case 'P':
                    selection_val = PidSelection::PELTIERS;
                    break;
                case 'F':
                    selection_val = PidSelection::FANS;
                    break;
                default:
                    return std::make_pair(ParseResult(), input);
            }
            std::advance(working, 1);
            if (working == limit) {
                return std::make_pair(ParseResult(), input);
            }
        }

        auto old_working = working;
        working = prefix_matches(old_working, limit, prefix_p);
        if (working == old_working) {
            return std::make_pair(ParseResult(), input);
        }
        auto p = parse_value<float>(working, limit);
        if (!p.first.has_value()) {
            return std::make_pair(ParseResult(), input);
        }
        old_working = p.second;

        working = prefix_matches(old_working, limit, prefix_i);
        if (working == old_working) {
            return std::make_pair(ParseResult(), input);
        }
        auto i = parse_value<float>(working, limit);
        if (!p.first.has_value()) {
            return std::make_pair(ParseResult(), input);
        }
        old_working = i.second;

        working = prefix_matches(old_working, limit, prefix_d);
        if (working == old_working) {
            return std::make_pair(ParseResult(), input);
        }
        auto d = parse_value<float>(working, limit);
        if (!p.first.has_value()) {
            return std::make_pair(ParseResult(), input);
        }
        working = d.second;

        return std::make_pair(
            ParseResult(SetPIDConstants{.selection = selection_val,
                                        .const_p = p.first.value(),
                                        .const_i = i.first.value(),
                                        .const_d = d.first.value()}),
            working);
    }
};

/**
 * Uses M116, as defined on Gen 1 thermocyclers.
 *
 * Accepts two optional constants, B and C. These are
 * used in the calculation of the plate temperature for
 * each thermistor on the system with the following equation:
 *
 * > temp = (1+B)*(measured temp) + C
 *
 * Format: M116 B0.102 C-0.245\n
 *
 */
struct SetOffsetConstants {
    using ParseResult = std::optional<SetOffsetConstants>;
    static constexpr auto prefix = std::array{'M', '1', '1', '6'};
    static constexpr auto prefix_b = std::array{' ', 'B'};
    static constexpr auto prefix_c = std::array{' ', 'C'};
    static constexpr const char* response = "M116 OK\n";

    /**
     * Each constant is optional. In order to maintain simplicity
     * of this structure, rather than using std::optional we define
     * a field \c defined for each of the parameters.
     */
    struct OffsetConstant {
        bool defined;
        double value;
    };

    OffsetConstant const_b = {.defined = false, .value = 0.0F};
    OffsetConstant const_c = {.defined = false, .value = 0.0F};

    template <typename InputIt, typename InLimit>
    requires std::forward_iterator<InputIt> &&
        std::sized_sentinel_for<InputIt, InLimit>
    static auto write_response_into(InputIt buf, InLimit limit) -> InputIt {
        return write_string_to_iterpair(buf, limit, response);
    }

    template <typename InputIt, typename Limit>
    requires std::forward_iterator<InputIt> &&
        std::sized_sentinel_for<Limit, InputIt>
    static auto parse(const InputIt& input, Limit limit)
        -> std::pair<ParseResult, InputIt> {
        // Prefix with no variables is technically allowed
        auto working = prefix_matches(input, limit, prefix);
        if (working == input) {
            return std::make_pair(std::nullopt, input);
        }
        auto old_working = working;
        auto ret = SetOffsetConstants();
        working = prefix_matches(old_working, limit, prefix_b);
        if (working != old_working) {
            old_working = working;
            auto b = parse_value<float>(working, limit);
            if (!b.first.has_value()) {
                return std::make_pair(std::nullopt, input);
            }
            ret.const_b.defined = true;
            ret.const_b.value = b.first.value();
            working = b.second;
        }
        old_working = working;

        working = prefix_matches(old_working, limit, prefix_c);
        if (working != old_working) {
            old_working = working;
            auto c = parse_value<float>(working, limit);
            if (!c.first.has_value()) {
                return std::make_pair(std::nullopt, input);
            }
            ret.const_c.defined = true;
            ret.const_c.value = c.first.value();
            working = c.second;
        }
        return std::make_pair(ParseResult(ret), working);
    }
};

/**
 * Uses M117, as defined on Gen 1 thermocyclers.
 *
 * Returns the programmed offset constants on the device, B and C.
 *
 * Format: M117\n
 *
 * Returns: M117 B:[B value] C:[C value] OK\n
 *
 */
struct GetOffsetConstants {
    using ParseResult = std::optional<GetOffsetConstants>;
    static constexpr auto prefix = std::array{'M', '1', '1', '7'};

    template <typename InputIt, typename Limit>
    requires std::forward_iterator<InputIt> &&
        std::sized_sentinel_for<Limit, InputIt>
    static auto parse(const InputIt& input, Limit limit)
        -> std::pair<ParseResult, InputIt> {
        auto working = prefix_matches(input, limit, prefix);
        if (working == input) {
            return std::make_pair(ParseResult(), input);
        }
        return std::make_pair(ParseResult(GetOffsetConstants()), working);
    }

    template <typename InputIt, typename InputLimit>
    requires std::forward_iterator<InputIt> &&
        std::sized_sentinel_for<InputLimit, InputIt>
    static auto write_response_into(InputIt buf, InputLimit limit, double b,
                                    double c) -> InputIt {
        auto res = snprintf(&*buf, (limit - buf), "M117 B:%0.2f C:%0.2f OK\n",
                            static_cast<float>(b), static_cast<float>(c));
        if (res <= 0) {
            return buf;
        }
        return buf + res;
    }
};

/**
 * @brief Uses M126, same as gen 1 thermocycler. Opens the lid.
 *
 */
struct OpenLid {
    using ParseResult = std::optional<OpenLid>;
    static constexpr auto prefix = std::array{'M', '1', '2', '6'};
    static constexpr const char* response = "M126 OK\n";

    template <typename InputIt, typename Limit>
    requires std::forward_iterator<InputIt> &&
        std::sized_sentinel_for<Limit, InputIt>
    static auto parse(const InputIt& input, Limit limit)
        -> std::pair<ParseResult, InputIt> {
        auto working = prefix_matches(input, limit, prefix);
        if (working == input) {
            return std::make_pair(ParseResult(), input);
        }
        return std::make_pair(ParseResult(OpenLid()), working);
    }

    template <typename InputIt, typename InLimit>
    requires std::forward_iterator<InputIt> &&
        std::sized_sentinel_for<InputIt, InLimit>
    static auto write_response_into(InputIt buf, InLimit limit) -> InputIt {
        return write_string_to_iterpair(buf, limit, response);
    }
};

/**
 * @brief Uses M127, same as gen 1 thermocycler. Closes the lid.
 *
 */
struct CloseLid {
    using ParseResult = std::optional<CloseLid>;
    static constexpr auto prefix = std::array{'M', '1', '2', '7'};
    static constexpr const char* response = "M127 OK\n";

    template <typename InputIt, typename Limit>
    requires std::forward_iterator<InputIt> &&
        std::sized_sentinel_for<Limit, InputIt>
    static auto parse(const InputIt& input, Limit limit)
        -> std::pair<ParseResult, InputIt> {
        auto working = prefix_matches(input, limit, prefix);
        if (working == input) {
            return std::make_pair(ParseResult(), input);
        }
        return std::make_pair(ParseResult(CloseLid()), working);
    }

    template <typename InputIt, typename InLimit>
    requires std::forward_iterator<InputIt> &&
        std::sized_sentinel_for<InputIt, InLimit>
    static auto write_response_into(InputIt buf, InLimit limit) -> InputIt {
        return write_string_to_iterpair(buf, limit, response);
    }
};

<<<<<<< HEAD
struct GetBoardRevision {
    using ParseResult = std::optional<GetBoardRevision>;
    static constexpr auto prefix = std::array{'M', '9', '0', '0'};
=======
struct DeactivateAll {
    using ParseResult = std::optional<DeactivateAll>;
    static constexpr auto prefix = std::array{'M', '1', '8'};
    static constexpr const char* response = "M18 OK\n";
>>>>>>> 015cab16

    template <typename InputIt, typename Limit>
    requires std::forward_iterator<InputIt> &&
        std::sized_sentinel_for<Limit, InputIt>
    static auto parse(const InputIt& input, Limit limit)
        -> std::pair<ParseResult, InputIt> {
        auto working = prefix_matches(input, limit, prefix);
        if (working == input) {
            return std::make_pair(ParseResult(), input);
        }
<<<<<<< HEAD
        return std::make_pair(ParseResult(GetBoardRevision()), working);
=======
        return std::make_pair(ParseResult(DeactivateAll()), working);
>>>>>>> 015cab16
    }

    template <typename InputIt, typename InLimit>
    requires std::forward_iterator<InputIt> &&
        std::sized_sentinel_for<InputIt, InLimit>
<<<<<<< HEAD
    static auto write_response_into(InputIt buf, InLimit limit, int revision)
        -> InputIt {
        int res = 0;
        res = snprintf(&*buf, (limit - buf), "M900 C:%i OK\n", revision);
        if (res <= 0) {
            return buf;
        }
        return buf + res;
    }
};

struct GetLidSwitches {
    using ParseResult = std::optional<GetLidSwitches>;
    static constexpr auto prefix = std::array{'M', '9', '0', '1'};

    template <typename InputIt, typename Limit>
    requires std::forward_iterator<InputIt> &&
        std::sized_sentinel_for<Limit, InputIt>
    static auto parse(const InputIt& input, Limit limit)
        -> std::pair<ParseResult, InputIt> {
        auto working = prefix_matches(input, limit, prefix);
        if (working == input) {
            return std::make_pair(ParseResult(), input);
        }
        return std::make_pair(ParseResult(GetLidSwitches()), working);
    }

    template <typename InputIt, typename InLimit>
    requires std::forward_iterator<InputIt> &&
        std::sized_sentinel_for<InputIt, InLimit>
    static auto write_response_into(InputIt buf, InLimit limit, int closed,
                                    int open) -> InputIt {
        int res = 0;
        res =
            snprintf(&*buf, (limit - buf), "M901 C:%i O:%i OK\n", closed, open);
        if (res <= 0) {
            return buf;
        }
        return buf + res;
=======
    static auto write_response_into(InputIt buf, InLimit limit) -> InputIt {
        return write_string_to_iterpair(buf, limit, response);
>>>>>>> 015cab16
    }
};

}  // namespace gcode<|MERGE_RESOLUTION|>--- conflicted
+++ resolved
@@ -1441,37 +1441,25 @@
     }
 };
 
-<<<<<<< HEAD
 struct GetBoardRevision {
     using ParseResult = std::optional<GetBoardRevision>;
     static constexpr auto prefix = std::array{'M', '9', '0', '0'};
-=======
-struct DeactivateAll {
-    using ParseResult = std::optional<DeactivateAll>;
-    static constexpr auto prefix = std::array{'M', '1', '8'};
-    static constexpr const char* response = "M18 OK\n";
->>>>>>> 015cab16
-
-    template <typename InputIt, typename Limit>
-    requires std::forward_iterator<InputIt> &&
-        std::sized_sentinel_for<Limit, InputIt>
-    static auto parse(const InputIt& input, Limit limit)
-        -> std::pair<ParseResult, InputIt> {
-        auto working = prefix_matches(input, limit, prefix);
-        if (working == input) {
-            return std::make_pair(ParseResult(), input);
-        }
-<<<<<<< HEAD
+
+    template <typename InputIt, typename Limit>
+    requires std::forward_iterator<InputIt> &&
+        std::sized_sentinel_for<Limit, InputIt>
+    static auto parse(const InputIt& input, Limit limit)
+        -> std::pair<ParseResult, InputIt> {
+        auto working = prefix_matches(input, limit, prefix);
+        if (working == input) {
+            return std::make_pair(ParseResult(), input);
+        }
         return std::make_pair(ParseResult(GetBoardRevision()), working);
-=======
-        return std::make_pair(ParseResult(DeactivateAll()), working);
->>>>>>> 015cab16
-    }
-
-    template <typename InputIt, typename InLimit>
-    requires std::forward_iterator<InputIt> &&
-        std::sized_sentinel_for<InputIt, InLimit>
-<<<<<<< HEAD
+    }
+
+    template <typename InputIt, typename InLimit>
+    requires std::forward_iterator<InputIt> &&
+        std::sized_sentinel_for<InputIt, InLimit>
     static auto write_response_into(InputIt buf, InLimit limit, int revision)
         -> InputIt {
         int res = 0;
@@ -1511,10 +1499,31 @@
             return buf;
         }
         return buf + res;
-=======
+    }
+};
+
+struct DeactivateAll {
+    using ParseResult = std::optional<DeactivateAll>;
+    static constexpr auto prefix = std::array{'M', '1', '8'};
+    static constexpr const char* response = "M18 OK\n";
+
+    template <typename InputIt, typename Limit>
+    requires std::forward_iterator<InputIt> &&
+        std::sized_sentinel_for<Limit, InputIt>
+    static auto parse(const InputIt& input, Limit limit)
+        -> std::pair<ParseResult, InputIt> {
+        auto working = prefix_matches(input, limit, prefix);
+        if (working == input) {
+            return std::make_pair(ParseResult(), input);
+        }
+        return std::make_pair(ParseResult(DeactivateAll()), working);
+    }
+
+    template <typename InputIt, typename InLimit>
+    requires std::forward_iterator<InputIt> &&
+        std::sized_sentinel_for<InputIt, InLimit>
     static auto write_response_into(InputIt buf, InLimit limit) -> InputIt {
         return write_string_to_iterpair(buf, limit, response);
->>>>>>> 015cab16
     }
 };
 
