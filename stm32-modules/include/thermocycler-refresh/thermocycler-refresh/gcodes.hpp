/*
** Definitions of valid gcodes understood by the heater/shaker; intended to work
*with
** the gcode parser in gcode_parser.hpp
*/

#pragma once

#include <algorithm>
#include <array>
#include <charconv>
#include <concepts>
#include <cstdint>
#include <cstdio>
#include <cstring>
#include <iostream>
#include <iterator>
#include <optional>
#include <utility>

#include "core/gcode_parser.hpp"
#include "core/utility.hpp"
#include "systemwide.h"
#include "thermocycler-refresh/errors.hpp"

namespace gcode {

struct EnterBootloader {
    /**
     * EnterBootloader uses the command string "dfu" instead of a gcode to be
     * more like other modules. There are no arguments and in the happy path
     * there is no response (because we reboot into the bootloader).
     * */
    using ParseResult = std::optional<EnterBootloader>;
    static constexpr auto prefix = std::array{'d', 'f', 'u'};
    static constexpr const char* response = "dfu OK\n";

    template <typename InputIt, typename InLimit>
    requires std::forward_iterator<InputIt> &&
        std::sized_sentinel_for<InputIt, InLimit>
    static auto write_response_into(InputIt buf, InLimit limit) -> InputIt {
        return write_string_to_iterpair(buf, limit, response);
    }

    template <typename InputIt, typename Limit>
    requires std::forward_iterator<InputIt> &&
        std::sized_sentinel_for<Limit, InputIt>
    static auto parse(const InputIt& input, Limit limit)
        -> std::pair<ParseResult, InputIt> {
        auto working = prefix_matches(input, limit, prefix);
        if (working == input) {
            return std::make_pair(ParseResult(), input);
        }
        return std::make_pair(ParseResult(EnterBootloader()), working);
    }
};

struct GetSystemInfo {
    /**
     * GetSystemInfo keys off gcode M115 and returns hardware and
     * software versions and serial number
     * */
    using ParseResult = std::optional<GetSystemInfo>;
    static constexpr auto prefix = std::array{'M', '1', '1', '5'};
    static constexpr std::size_t SERIAL_NUMBER_LENGTH =
        SYSTEM_WIDE_SERIAL_NUMBER_LENGTH;

    template <typename InputIt, typename InLimit>
    requires std::forward_iterator<InputIt> &&
        std::sized_sentinel_for<InputIt, InLimit>
    static auto write_response_into(
        InputIt write_to_buf, InLimit write_to_limit,
        std::array<char, SERIAL_NUMBER_LENGTH> serial_number,
        const char* fw_version, const char* hw_version) -> InputIt {
        static constexpr const char* prefix = "M115 FW:";
        auto written =
            write_string_to_iterpair(write_to_buf, write_to_limit, prefix);
        if (written == write_to_limit) {
            return written;
        }
        written = write_string_to_iterpair(written, write_to_limit, fw_version);
        if (written == write_to_limit) {
            return written;
        }
        static constexpr const char* hw_prefix = " HW:";
        written = write_string_to_iterpair(written, write_to_limit, hw_prefix);
        if (written == write_to_limit) {
            return written;
        }
        written = write_string_to_iterpair(written, write_to_limit, hw_version);
        if (written == write_to_limit) {
            return written;
        }
        static constexpr const char* sn_prefix = " SerialNo:";
        written = write_string_to_iterpair(written, write_to_limit, sn_prefix);
        if (written == write_to_limit) {
            return written;
        }
        written = write_string_to_iterpair(written, write_to_limit,
                                           serial_number.begin());
        if (written == write_to_limit) {
            return written;
        }
        static constexpr const char* suffix = " OK\n";
        return write_string_to_iterpair(written, write_to_limit, suffix);
    }

    template <typename InputIt, typename Limit>
    requires std::forward_iterator<InputIt> &&
        std::sized_sentinel_for<Limit, InputIt>
    static auto parse(const InputIt& input, Limit limit)
        -> std::pair<ParseResult, InputIt> {
        auto working = prefix_matches(input, limit, prefix);
        if (working == input) {
            return std::make_pair(ParseResult(), input);
        }
        return std::make_pair(ParseResult(GetSystemInfo()), working);
    }
};

struct SetSerialNumber {
    /*
    ** Set Serial Number uses a random gcode, M996, adjacent to the firmware
    *update gcode, 997
    ** Format: M996 <SN>
    ** Example: M996 HSM02071521A4 sets serial number to HSM02071521A4
    */
    using ParseResult = std::optional<SetSerialNumber>;
    static constexpr auto prefix = std::array{'M', '9', '9', '6', ' '};
    static constexpr const char* response = "M996 OK\n";
    static constexpr std::size_t SERIAL_NUMBER_LENGTH =
        SYSTEM_WIDE_SERIAL_NUMBER_LENGTH;
    std::array<char, SERIAL_NUMBER_LENGTH> serial_number = {};
    errors::ErrorCode with_error = errors::ErrorCode::NO_ERROR;

    template <typename InputIt, typename InputLimit>
    requires std::forward_iterator<InputIt> &&
        std::sized_sentinel_for<InputLimit, InputIt>
    static auto write_response_into(InputIt buf, InputLimit limit) -> InputIt {
        return write_string_to_iterpair(buf, limit, response);
    }

    template <typename InputIt, typename Limit>
    requires std::forward_iterator<InputIt> &&
        std::sized_sentinel_for<Limit, InputIt>
    static auto parse(const InputIt& input, Limit limit)
        -> std::pair<ParseResult, InputIt> {
        auto working = prefix_matches(input, limit, prefix);
        if (working == input) {
            return std::make_pair(ParseResult(), input);
        }

        auto after = working;
        bool found = false;
        for (auto index = working; index != limit && (!found); index++) {
            if (std::isspace(*index) || (*index == '\0')) {
                after = index;
                found = true;
            }
        }
        if ((after != working) && (std::distance(working, after) <
                                   static_cast<int>(SERIAL_NUMBER_LENGTH))) {
            std::array<char, SERIAL_NUMBER_LENGTH> serial_number_res = {};
            std::copy(working, after, serial_number_res.begin());
            return std::make_pair(ParseResult(SetSerialNumber{
                                      .serial_number = serial_number_res}),
                                  after);
        }
        if (std::distance(working, after) >
            static_cast<int>(SERIAL_NUMBER_LENGTH)) {
            return std::make_pair(
                ParseResult(SetSerialNumber{
                    .with_error =
                        errors::ErrorCode::SYSTEM_SERIAL_NUMBER_INVALID}),
                input);
        }
        return std::make_pair(ParseResult(), input);
    }
};

// TODO this message needs to be expanded to include more info like on the
// arduino codebase. Will add after timeouts etc are included in control
// loops.
struct GetPlateTemp {
    /*
    ** GetPlateTemp keys off a standard get-tool-temperature gcode, M105
    ** Format: M105
    ** Example: M105
    **
    ** Returns the setpoint temperature T and the current temperature C
    **
    ** Returns T:none if the plate is off (setpoint = 0)
    */
    using ParseResult = std::optional<GetPlateTemp>;
    static constexpr auto prefix = std::array{'M', '1', '0', '5'};

    template <typename InputIt, typename InLimit>
    requires std::forward_iterator<InputIt> &&
        std::sized_sentinel_for<InputIt, InLimit>
    static auto write_response_into(InputIt buf, InLimit limit,
                                    double current_temperature,
                                    double setpoint_temperature) -> InputIt {
        int res = 0;
        if (setpoint_temperature == 0.0F) {
            res = snprintf(&*buf, (limit - buf), "M105 T:none C:%0.2f OK\n",
                           static_cast<float>(current_temperature));
        } else {
            res = snprintf(&*buf, (limit - buf), "M105 T:%0.2f C:%0.2f OK\n",
                           static_cast<float>(setpoint_temperature),
                           static_cast<float>(current_temperature));
        }
        if (res <= 0) {
            return buf;
        }
        return buf + res;
    }
    template <typename InputIt, typename Limit>
    requires std::forward_iterator<InputIt> &&
        std::sized_sentinel_for<Limit, InputIt>
    static auto parse(const InputIt& input, Limit limit)
        -> std::pair<ParseResult, InputIt> {
        auto working = prefix_matches(input, limit, prefix);
        if (working == input) {
            return std::make_pair(ParseResult(), input);
        }
        if (working != limit && !std::isspace(*working)) {
            return std::make_pair(ParseResult(), input);
        }
        return std::make_pair(ParseResult(GetPlateTemp()), working);
    }
};

struct GetLidTemp {
    /*
    ** GetLidTemp uses gcode M141
    ** Format: M141
    ** Example: M141
    **
    ** Returns the setpoint temperature T and the current temperature C
    **
    ** Returns T:none if the plate is off (setpoint = 0)
    */
    using ParseResult = std::optional<GetLidTemp>;
    static constexpr auto prefix = std::array{'M', '1', '4', '1'};

    template <typename InputIt, typename InLimit>
    requires std::forward_iterator<InputIt> &&
        std::sized_sentinel_for<InputIt, InLimit>
    static auto write_response_into(InputIt buf, InLimit limit,
                                    double current_temperature,
                                    double setpoint_temperature) -> InputIt {
        int res = 0;
        if (setpoint_temperature == 0.0F) {
            res = snprintf(&*buf, (limit - buf), "M141 T:none C:%0.2f OK\n",
                           static_cast<float>(current_temperature));
        } else {
            res = snprintf(&*buf, (limit - buf), "M141 T:%0.2f C:%0.2f OK\n",
                           static_cast<float>(setpoint_temperature),
                           static_cast<float>(current_temperature));
        }

        if (res <= 0) {
            return buf;
        }
        return buf + res;
    }
    template <typename InputIt, typename Limit>
    requires std::forward_iterator<InputIt> &&
        std::sized_sentinel_for<Limit, InputIt>
    static auto parse(const InputIt& input, Limit limit)
        -> std::pair<ParseResult, InputIt> {
        auto working = prefix_matches(input, limit, prefix);
        if (working == input) {
            return std::make_pair(ParseResult(), input);
        }
        if (working != limit && !std::isspace(*working)) {
            return std::make_pair(ParseResult(), input);
        }
        return std::make_pair(ParseResult(GetLidTemp()), working);
    }
};

struct SetFanManual {
    /**
     * SetFanManual uses M106. Sets the PWM of the fans as a percentage
     * between 0 and 1.
     *
     * M106 S[power]
     *
     * Power will be maintained at the specified level until:
     * - An error occurs
     * - Another M106 is set
     * - A Set Fan Auto command is sent
     * - The heatsink temperature exceeds the safety limit
     */
    using ParseResult = std::optional<SetFanManual>;
    static constexpr auto prefix = std::array{'M', '1', '0', '6', ' ', 'S'};
    static constexpr const char* response = "M106 OK\n";

    double power;

    template <typename InputIt, typename InLimit>
    requires std::forward_iterator<InputIt> &&
        std::sized_sentinel_for<InputIt, InLimit>
    static auto write_response_into(InputIt buf, InLimit limit) -> InputIt {
        return write_string_to_iterpair(buf, limit, response);
    }

    template <typename InputIt, typename Limit>
    requires std::contiguous_iterator<InputIt> &&
        std::sized_sentinel_for<Limit, InputIt>
    static auto parse(const InputIt& input, Limit limit)
        -> std::pair<ParseResult, InputIt> {
        auto working = prefix_matches(input, limit, prefix);
        if (working == input) {
            return std::make_pair(ParseResult(), input);
        }

        auto power_res = parse_value<float>(working, limit);

        if (!power_res.first.has_value()) {
            return std::make_pair(ParseResult(), input);
        }
        auto power_val = power_res.first.value();
        if ((power_val < 0.0) || (power_val > 1.0)) {
            return std::make_pair(ParseResult(), input);
        }
        working = power_res.second;
        return std::make_pair(ParseResult(SetFanManual{.power = power_val}),
                              working);
    }
};

struct SetFanAutomatic {
    /**
     * SetFanAutomatic uses M107. It has no parameters and just
     * activates automatic fan control.
     */
    using ParseResult = std::optional<SetFanAutomatic>;
    static constexpr auto prefix = std::array{'M', '1', '0', '7'};
    static constexpr const char* response = "M107 OK\n";

    template <typename InputIt, typename InLimit>
    requires std::forward_iterator<InputIt> &&
        std::sized_sentinel_for<InputIt, InLimit>
    static auto write_response_into(InputIt buf, InLimit limit) -> InputIt {
        return write_string_to_iterpair(buf, limit, response);
    }

    template <typename InputIt, typename Limit>
    requires std::forward_iterator<InputIt> &&
        std::sized_sentinel_for<Limit, InputIt>
    static auto parse(const InputIt& input, Limit limit)
        -> std::pair<ParseResult, InputIt> {
        auto working = prefix_matches(input, limit, prefix);
        if (working == input) {
            return std::make_pair(ParseResult(), input);
        }
        return std::make_pair(ParseResult(SetFanAutomatic()), working);
    }
};

struct SetHeaterDebug {
    /**
     * SetHeaterDebug uses M140.D, debug version of M140.
     * Sets the PWM of the heater as a percentage between 0 and 1.
     *
     * M140.D S[power]
     *
     * Power will be maintained at the specified level until:
     * - An error occurs
     * - Another M140.D is set
     * - A SetLid command is sent
     */
    using ParseResult = std::optional<SetHeaterDebug>;
    static constexpr auto prefix =
        std::array{'M', '1', '4', '0', '.', 'D', ' ', 'S'};
    static constexpr const char* response = "M140.D OK\n";

    double power;

    template <typename InputIt, typename InLimit>
    requires std::forward_iterator<InputIt> &&
        std::sized_sentinel_for<InputIt, InLimit>
    static auto write_response_into(InputIt buf, InLimit limit) -> InputIt {
        return write_string_to_iterpair(buf, limit, response);
    }

    template <typename InputIt, typename Limit>
    requires std::contiguous_iterator<InputIt> &&
        std::sized_sentinel_for<Limit, InputIt>
    static auto parse(const InputIt& input, Limit limit)
        -> std::pair<ParseResult, InputIt> {
        auto working = prefix_matches(input, limit, prefix);
        if (working == input) {
            return std::make_pair(ParseResult(), input);
        }

        auto power_res = parse_value<float>(working, limit);

        if (!power_res.first.has_value()) {
            return std::make_pair(ParseResult(), input);
        }
        auto power_val = power_res.first.value();
        if ((power_val < 0.0) || (power_val > 1.0)) {
            return std::make_pair(ParseResult(), input);
        }
        working = power_res.second;
        return std::make_pair(ParseResult(SetHeaterDebug{.power = power_val}),
                              working);
    }
};

struct SetPeltierDebug {
    /**
     * SetPeltierDebug uses M104.D, debug version of M104. Sets the
     * PWM as a percentage between 0 and 1, and sets the direction
     * as either HEAT or COOL
     *
     * M104.D <L,R,C,A> P[0.0,1.0] <H,C>
     *
     * The power will be maintained at the specified level until either
     * - An error occurs
     * - An M104 is sent
     * - Another M104.D is sent
     *
     */
    using ParseResult = std::optional<SetPeltierDebug>;
    static constexpr auto prefix =
        std::array{'M', '1', '0', '4', '.', 'D', ' '};
    static constexpr const char* response = "M104.D OK\n";

    double power;
    PeltierDirection direction;
    PeltierSelection peltier_selection;

    template <typename InputIt, typename InLimit>
    requires std::forward_iterator<InputIt> &&
        std::sized_sentinel_for<InputIt, InLimit>
    static auto write_response_into(InputIt buf, InLimit limit) -> InputIt {
        return write_string_to_iterpair(buf, limit, response);
    }

    template <typename InputIt, typename Limit>
    requires std::forward_iterator<InputIt> &&
        std::sized_sentinel_for<Limit, InputIt>
    static auto parse(const InputIt& input, Limit limit)
        -> std::pair<ParseResult, InputIt> {
        auto working = prefix_matches(input, limit, prefix);
        if (working == input) {
            return std::make_pair(ParseResult(), input);
        }

        // Get the next non-whitespace character for peltier selection
        working = gobble_whitespace(working, limit);
        if (working == limit) {
            return std::make_pair(ParseResult(), input);
        }
        auto selection_char = *working;
        PeltierSelection selection = ALL;
        std::advance(working, 1);
        switch (selection_char) {
            case 'L':
                selection = PeltierSelection::LEFT;
                break;
            case 'R':
                selection = PeltierSelection::RIGHT;
                break;
            case 'C':
                selection = PeltierSelection::CENTER;
                break;
            case 'A':
                selection = PeltierSelection::ALL;
                break;
            default:
                // Invalid peltier selection
                return std::make_pair(ParseResult(), input);
        }

        // Get the next non-whitespace character for temperature selection
        working = gobble_whitespace(working, limit);
        if (working == limit) {
            return std::make_pair(ParseResult(), input);
        }
        // Skip prefix (P)
        std::advance(working, 1);
        if (working == limit) {
            return std::make_pair(ParseResult(), input);
        }

        auto power = parse_value<float>(working, limit);
        if (!power.first.has_value()) {
            return std::make_pair(ParseResult(), input);
        }
        auto power_val = power.first.value();
        if ((power_val < 0) || (power_val > 1.0)) {
            return std::make_pair(ParseResult(), input);
        }
        working = power.second;

        // Get the next non-whitespace character for peltier selection
        working = gobble_whitespace(working, limit);
        if (working == limit) {
            return std::make_pair(ParseResult(), input);
        }
        auto direction_char = *working;
        std::advance(working, 1);
        PeltierDirection dir = PELTIER_HEATING;
        switch (direction_char) {
            case 'H':
                dir = PELTIER_HEATING;
                break;
            case 'C':
                dir = PELTIER_COOLING;
                break;
            default:
                // Invalid direction selection
                return std::make_pair(ParseResult(), input);
        }

        return std::make_pair(
            ParseResult(SetPeltierDebug{.power = power_val,
                                        .direction = dir,
                                        .peltier_selection = selection}),
            working);
    }
};

struct GetLidTemperatureDebug {
    /**
     * GetLidTemperatureDebug uses M141.D, debug version of M141
     *
     * - Lid thermistor temperature (LT)
     * - Lid thermistor last ADC reading (LA)
     */
    using ParseResult = std::optional<GetLidTemperatureDebug>;
    static constexpr auto prefix = std::array{'M', '1', '4', '1', '.', 'D'};

    template <typename InputIt, typename InLimit>
    requires std::forward_iterator<InputIt> &&
        std::sized_sentinel_for<InputIt, InLimit>
    static auto write_response_into(InputIt buf, InLimit limit, double lid_temp,
                                    uint16_t lid_adc) -> InputIt {
        auto res = snprintf(&*buf, (limit - buf), "M141.D LT:%0.2f LA:%d OK\n",
                            static_cast<float>(lid_temp), lid_adc);
        if (res <= 0) {
            return buf;
        }
        return buf + res;
    }
    template <typename InputIt, typename Limit>
    requires std::forward_iterator<InputIt> &&
        std::sized_sentinel_for<Limit, InputIt>
    static auto parse(const InputIt& input, Limit limit)
        -> std::pair<ParseResult, InputIt> {
        auto working = prefix_matches(input, limit, prefix);
        if (working == input) {
            return std::make_pair(ParseResult(), input);
        }
        return std::make_pair(ParseResult(GetLidTemperatureDebug()), working);
    }
};

struct GetPlateTemperatureDebug {
    /**
     * GetPlateTemperatureDebug uses M105.D, debug version of M105
     *
     * - Heat sink temp (HST)
     * - Front right temp (FRT)
     * - Front left temp (FLT)
     * - Front center temp (FCT)
     * - Back right temp (BRT)
     * - Back left temp (BLT)
     * - Back center temp (BCT)
     * - Heat sink ADC (HSA)
     * - Front right adc (FRA)
     * - Front left adc (FLA)
     * - Front center adc (FCA)
     * - Back right adc (BRA)
     * - Back left adc (BLA)
     * - Back center adc (BCA)
     */
    using ParseResult = std::optional<GetPlateTemperatureDebug>;
    static constexpr auto prefix = std::array{'M', '1', '0', '5', '.', 'D'};

    template <typename InputIt, typename InLimit>
    requires std::forward_iterator<InputIt> &&
        std::sized_sentinel_for<InputIt, InLimit>
    static auto write_response_into(
        InputIt buf, InLimit limit, double heat_sink_temp,
        double front_right_temp, double front_left_temp,
        double front_center_temp, double back_right_temp, double back_left_temp,
        double back_center_temp, uint16_t heat_sink_adc,
        uint16_t front_right_adc, uint16_t front_left_adc,
        uint16_t front_center_adc, uint16_t back_right_adc,
        uint16_t back_left_adc, uint16_t back_center_adc) -> InputIt {
        auto res = snprintf(&*buf, (limit - buf),
                            "M105.D HST:%0.2f FRT:%0.2f FLT:%0.2f FCT:%0.2f "
                            "BRT:%0.2f BLT:%0.2f BCT:%0.2f HSA:%d FRA:%d "
                            "FLA:%d FCA:%d BRA:%d BLA:%d BCA:%d OK\n",
                            static_cast<float>(heat_sink_temp),
                            static_cast<float>(front_right_temp),
                            static_cast<float>(front_left_temp),
                            static_cast<float>(front_center_temp),
                            static_cast<float>(back_right_temp),
                            static_cast<float>(back_left_temp),
                            static_cast<float>(back_center_temp), heat_sink_adc,
                            front_right_adc, front_left_adc, front_center_adc,
                            back_right_adc, back_left_adc, back_center_adc);
        if (res <= 0) {
            return buf;
        }
        return buf + res;
    }
    template <typename InputIt, typename Limit>
    requires std::forward_iterator<InputIt> &&
        std::sized_sentinel_for<Limit, InputIt>
    static auto parse(const InputIt& input, Limit limit)
        -> std::pair<ParseResult, InputIt> {
        auto working = prefix_matches(input, limit, prefix);
        if (working == input) {
            return std::make_pair(ParseResult(), input);
        }
        return std::make_pair(ParseResult(GetPlateTemperatureDebug()), working);
    }
};

<<<<<<< HEAD
struct ActuateSolenoid {
    /*
    ** Actuate solenoid is a debug command that lets you activate or deactivate
    ** the solenoid. It uses G28.D x where x is a bool and 1 engages and 0
    ** disengages the solenoid.
    */
    using ParseResult = std::optional<ActuateSolenoid>;
    static constexpr auto prefix =
        std::array{'G', '2', '8', '.', 'D', ' '};
    static constexpr const char* response = "G28.D OK\n";

    bool engage;
=======
struct SetLidTemperature {
    /**
     * SetLidTemperature uses M140. Only parameter is optional and it is
     * the temperature to heat to. If not defined, the temperature target
     * will be 105 degrees
     *
     * M140 S44\n
     */
    using ParseResult = std::optional<SetLidTemperature>;
    static constexpr auto prefix = std::array{'M', '1', '4', '0'};
    static constexpr auto prefix_with_temp =
        std::array{'M', '1', '4', '0', ' ', 'S'};
    static constexpr const char* response = "M140 OK\n";

    static constexpr double default_setpoint = 105.0F;

    double setpoint;

    template <typename InputIt, typename InLimit>
    requires std::forward_iterator<InputIt> &&
        std::sized_sentinel_for<InputIt, InLimit>
    static auto write_response_into(InputIt buf, InLimit limit) -> InputIt {
        return write_string_to_iterpair(buf, limit, response);
    }
>>>>>>> 0ab0607b

    template <typename InputIt, typename Limit>
    requires std::forward_iterator<InputIt> &&
        std::sized_sentinel_for<Limit, InputIt>
    static auto parse(const InputIt& input, Limit limit)
        -> std::pair<ParseResult, InputIt> {
<<<<<<< HEAD
        auto working = prefix_matches(input, limit, prefix);
        if (working == input) {
            return std::make_pair(ParseResult(), input);
        }
        auto engage_parse = parse_value<uint16_t>(working, limit);
        if (!engage_parse.first.has_value()) {
            return std::make_pair(ParseResult(), input);
        }
        bool tempEngage = static_cast<bool>(engage_parse.first.value());
        return std::make_pair(ParseResult(ActuateSolenoid{.engage = tempEngage}),
            engage_parse.second);
    }

    template <typename InputIt, typename InputLimit>
    requires std::forward_iterator<InputIt> &&
        std::sized_sentinel_for<InputLimit, InputIt>
    static auto write_response_into(InputIt buf, InputLimit limit) -> InputIt {
        return write_string_to_iterpair(buf, limit, response);
    }
};

struct ActuateLidStepperDebug {
    /*
    ** Actuate lid stepper is a debug command that lets you move the lid
    ** stepper a desired angle. A positive value opens and negative value
    ** closes the lid stepper a desired angle.
    ** Format: M240.D <angle>
    ** Example: M240.D 20 opens lid stepper 20 degrees
    */
    using ParseResult = std::optional<ActuateLidStepperDebug>;
    static constexpr auto prefix =
        std::array{'M', '2', '4', '0', '.', 'D', ' '};
    static constexpr const char* response = "M240.D OK\n";

    double angle;

    template <typename InputIt, typename Limit>
    requires std::contiguous_iterator<InputIt> &&
=======
        auto working = prefix_matches(input, limit, prefix_with_temp);
        if (working == input) {
            // NO TEMP SETTING but it might just be a bare command
            working = prefix_matches(input, limit, prefix);
            if (working == input) {
                return std::make_pair(ParseResult(), input);
            }
            // Return a struct with default temperature
            return std::make_pair(
                ParseResult(SetLidTemperature{.setpoint = default_setpoint}),
                working);
        }
        // We are expecting a temperature setting
        auto temperature = parse_value<float>(working, limit);
        if (!temperature.first.has_value()) {
            return std::make_pair(ParseResult(), input);
        }
        auto temperature_val = temperature.first.value();
        return std::make_pair(
            ParseResult(SetLidTemperature{.setpoint = temperature_val}),
            temperature.second);
    }
};

struct DeactivateLidHeating {
    /**
     * DeactivateLidHeating uses M108. It has no parameters and just
     * deactivates the lid heater.
     */
    using ParseResult = std::optional<DeactivateLidHeating>;
    static constexpr auto prefix = std::array{'M', '1', '0', '8'};
    static constexpr const char* response = "M108 OK\n";

    template <typename InputIt, typename InLimit>
    requires std::forward_iterator<InputIt> &&
        std::sized_sentinel_for<InputIt, InLimit>
    static auto write_response_into(InputIt buf, InLimit limit) -> InputIt {
        return write_string_to_iterpair(buf, limit, response);
    }

    template <typename InputIt, typename Limit>
    requires std::forward_iterator<InputIt> &&
        std::sized_sentinel_for<Limit, InputIt>
    static auto parse(const InputIt& input, Limit limit)
        -> std::pair<ParseResult, InputIt> {
        auto working = prefix_matches(input, limit, prefix);
        if (working == input) {
            return std::make_pair(ParseResult(), input);
        }
        return std::make_pair(ParseResult(DeactivateLidHeating()), working);
    }
};

struct SetPlateTemperature {
    /**
     * SetPlateTemperature uses M104. Parameters:
     * - S - setpoint temperature
     * - H - hold time (optional)
     *
     * M104 S44\n
     */
    using ParseResult = std::optional<SetPlateTemperature>;
    static constexpr auto prefix = std::array{'M', '1', '0', '4', ' ', 'S'};
    static constexpr auto hold_prefix = std::array{' ', 'H'};
    static constexpr const char* response = "M104 OK\n";

    // 0 seconds means infinite hold time
    constexpr static double infinite_hold = 0.0F;

    double setpoint;
    double hold_time;

    template <typename InputIt, typename InLimit>
    requires std::forward_iterator<InputIt> &&
        std::sized_sentinel_for<InputIt, InLimit>
    static auto write_response_into(InputIt buf, InLimit limit) -> InputIt {
        return write_string_to_iterpair(buf, limit, response);
    }

    template <typename InputIt, typename Limit>
    requires std::forward_iterator<InputIt> &&
>>>>>>> 0ab0607b
        std::sized_sentinel_for<Limit, InputIt>
    static auto parse(const InputIt& input, Limit limit)
        -> std::pair<ParseResult, InputIt> {
        auto working = prefix_matches(input, limit, prefix);
        if (working == input) {
            return std::make_pair(ParseResult(), input);
        }
<<<<<<< HEAD
        auto value_res = parse_value<float>(working, limit);
        if (!value_res.first.has_value()) {
            return std::make_pair(ParseResult(), input);
        }
        return std::make_pair(ParseResult(ActuateLidStepperDebug{.angle = value_res.first.value()}),
            value_res.second);
    }

    template <typename InputIt, typename InputLimit>
    requires std::forward_iterator<InputIt> &&
        std::sized_sentinel_for<InputLimit, InputIt>
    static auto write_response_into(InputIt buf, InputLimit limit) -> InputIt {
        return write_string_to_iterpair(buf, limit, response);
    }
};

struct LidStepperCheckFaultDebug {
    /*
    ** Lid stepper check fault is a debug command that lets you check
    ** the fault status of the lid stepper motor. True indicates a fault is present and
    ** the lid stepper reset command  should be called.
    ** Input: M241.D
    ** Example Output: M241.D 1 indicates a fault is present
    */
    using ParseResult = std::optional<LidStepperCheckFaultDebug>;
    static constexpr auto prefix =
        std::array{'M', '2', '4', '1', '.', 'D'};
=======
        // We are expecting a temperature setting
        auto temperature = parse_value<float>(working, limit);
        if (!temperature.first.has_value()) {
            return std::make_pair(ParseResult(), input);
        }
        auto temperature_val = temperature.first.value();

        auto hold_val = infinite_hold;
        working = prefix_matches(temperature.second, limit, hold_prefix);
        if (working != temperature.second) {
            // This command specified a hold temperature
            auto hold = parse_value<float>(working, limit);
            if (!hold.first.has_value()) {
                return std::make_pair(ParseResult(), input);
            }
            hold_val = hold.first.value();
            working = hold.second;
        }

        return std::make_pair(
            ParseResult(SetPlateTemperature{.setpoint = temperature_val,
                                            .hold_time = hold_val}),
            working);
    }
};

struct DeactivatePlate {
    /**
     * DeactivatePlate uses M14. It has no parameters and just
     * deactivates the plate peltiers + fan.
     */
    using ParseResult = std::optional<DeactivatePlate>;
    static constexpr auto prefix = std::array{'M', '1', '4'};
    static constexpr const char* response = "M14 OK\n";
>>>>>>> 0ab0607b

    template <typename InputIt, typename InLimit>
    requires std::forward_iterator<InputIt> &&
        std::sized_sentinel_for<InputIt, InLimit>
<<<<<<< HEAD
    static auto write_response_into(InputIt buf, InLimit limit, bool fault
                                    ) -> InputIt {
        static constexpr const char* write_prefix = "M241.D Fault: ";
        auto written =
            write_string_to_iterpair(buf, limit, write_prefix);
        if (written == limit) {
            return written;
        }
        const char* fault_chars = fault ? "true" : "false";
        written =
            write_string_to_iterpair(written, limit, fault_chars);
        if (written == limit) {
            return written;
        }
        static constexpr const char* suffix = " OK\n";
        return write_string_to_iterpair(written, limit, suffix);
=======
    static auto write_response_into(InputIt buf, InLimit limit) -> InputIt {
        return write_string_to_iterpair(buf, limit, response);
>>>>>>> 0ab0607b
    }

    template <typename InputIt, typename Limit>
    requires std::forward_iterator<InputIt> &&
        std::sized_sentinel_for<Limit, InputIt>
    static auto parse(const InputIt& input, Limit limit)
        -> std::pair<ParseResult, InputIt> {
        auto working = prefix_matches(input, limit, prefix);
        if (working == input) {
            return std::make_pair(ParseResult(), input);
        }
<<<<<<< HEAD
        return std::make_pair(ParseResult(LidStepperCheckFaultDebug()), working);
    }
};

struct LidStepperResetDebug {
    /*
    ** Lid stepper reset is a debug command that lets you check reset the lid
    ** stepper motor driver. True indicates the motor has been successfully reset,
    ** false indicates the fault persists.
    ** Input: M242.D
    ** Example Output: M242.D 1 indicates the stepper driver has been reset
    */
    using ParseResult = std::optional<LidStepperResetDebug>;
    static constexpr auto prefix =
        std::array{'M', '2', '4', '2', '.', 'D'};
=======
        return std::make_pair(ParseResult(DeactivatePlate()), working);
    }
};

struct SetPIDConstants {
    /**
     * SetPIDConstants uses M301. It has three parameters, along with
     * an optional preceding parameter (optional for backwards
     * compatability).
     *
     * M301 [S<selection>] P<proportional> I<integral> D<derivative>
     *
     * Selection may be:
     * - H = heater
     * - P = peltiers
     * - F = fans
     * [following options TBD]
     * - L = left peltier
     * - C = center peltier
     * - R = right peltier
     */
    using ParseResult = std::optional<SetPIDConstants>;
    static constexpr auto prefix = std::array{'M', '3', '0', '1'};
    static constexpr auto prefix_with_selection =
        std::array{'M', '3', '0', '1', ' ', 'S'};
    static constexpr auto prefix_p = std::array{' ', 'P'};
    static constexpr auto prefix_i = std::array{' ', 'I'};
    static constexpr auto prefix_d = std::array{' ', 'D'};
    static constexpr const char* response = "M301 OK\n";

    PidSelection selection;
    double const_p;
    double const_i;
    double const_d;
>>>>>>> 0ab0607b

    template <typename InputIt, typename InLimit>
    requires std::forward_iterator<InputIt> &&
        std::sized_sentinel_for<InputIt, InLimit>
<<<<<<< HEAD
    static auto write_response_into(InputIt buf, InLimit limit, bool fault_gone
                                    ) -> InputIt {
        static constexpr const char* write_prefix = "M242.D Fault Gone: ";
        auto written =
            write_string_to_iterpair(buf, limit, write_prefix);
        if (written == limit) {
            return written;
        }
        const char* fault_gone_chars = fault_gone ? "true" : "false";
        written =
            write_string_to_iterpair(written, limit, fault_gone_chars);
        if (written == limit) {
            return written;
        }
        static constexpr const char* suffix = " OK\n";
        return write_string_to_iterpair(written, limit, suffix);
=======
    static auto write_response_into(InputIt buf, InLimit limit) -> InputIt {
        return write_string_to_iterpair(buf, limit, response);
>>>>>>> 0ab0607b
    }

    template <typename InputIt, typename Limit>
    requires std::forward_iterator<InputIt> &&
        std::sized_sentinel_for<Limit, InputIt>
    static auto parse(const InputIt& input, Limit limit)
        -> std::pair<ParseResult, InputIt> {
<<<<<<< HEAD
        auto working = prefix_matches(input, limit, prefix);
        if (working == input) {
            return std::make_pair(ParseResult(), input);
        }
        return std::make_pair(ParseResult(LidStepperResetDebug()), working);
=======
        // For backwards compatability, default selection is Peltiers
        PidSelection selection_val = PidSelection::PELTIERS;
        auto working = prefix_matches(input, limit, prefix_with_selection);
        if (working == input) {
            // User skipped the selection
            working = prefix_matches(input, limit, prefix);
            if (working == input) {
                return std::make_pair(ParseResult(), input);
            }
        } else {
            // User made a selection
            switch (*working) {
                case 'H':
                    selection_val = PidSelection::HEATER;
                    break;
                case 'P':
                    selection_val = PidSelection::PELTIERS;
                    break;
                case 'F':
                    selection_val = PidSelection::FANS;
                    break;
                default:
                    return std::make_pair(ParseResult(), input);
            }
            std::advance(working, 1);
            if (working == limit) {
                return std::make_pair(ParseResult(), input);
            }
        }

        auto old_working = working;
        working = prefix_matches(old_working, limit, prefix_p);
        if (working == old_working) {
            return std::make_pair(ParseResult(), input);
        }
        auto p = parse_value<float>(working, limit);
        if (!p.first.has_value()) {
            return std::make_pair(ParseResult(), input);
        }
        old_working = p.second;

        working = prefix_matches(old_working, limit, prefix_i);
        if (working == old_working) {
            return std::make_pair(ParseResult(), input);
        }
        auto i = parse_value<float>(working, limit);
        if (!p.first.has_value()) {
            return std::make_pair(ParseResult(), input);
        }
        old_working = i.second;

        working = prefix_matches(old_working, limit, prefix_d);
        if (working == old_working) {
            return std::make_pair(ParseResult(), input);
        }
        auto d = parse_value<float>(working, limit);
        if (!p.first.has_value()) {
            return std::make_pair(ParseResult(), input);
        }
        working = d.second;

        return std::make_pair(
            ParseResult(SetPIDConstants{.selection = selection_val,
                                        .const_p = p.first.value(),
                                        .const_i = i.first.value(),
                                        .const_d = d.first.value()}),
            working);
>>>>>>> 0ab0607b
    }
};

}  // namespace gcode<|MERGE_RESOLUTION|>--- conflicted
+++ resolved
@@ -625,7 +625,6 @@
     }
 };
 
-<<<<<<< HEAD
 struct ActuateSolenoid {
     /*
     ** Actuate solenoid is a debug command that lets you activate or deactivate
@@ -638,39 +637,12 @@
     static constexpr const char* response = "G28.D OK\n";
 
     bool engage;
-=======
-struct SetLidTemperature {
-    /**
-     * SetLidTemperature uses M140. Only parameter is optional and it is
-     * the temperature to heat to. If not defined, the temperature target
-     * will be 105 degrees
-     *
-     * M140 S44\n
-     */
-    using ParseResult = std::optional<SetLidTemperature>;
-    static constexpr auto prefix = std::array{'M', '1', '4', '0'};
-    static constexpr auto prefix_with_temp =
-        std::array{'M', '1', '4', '0', ' ', 'S'};
-    static constexpr const char* response = "M140 OK\n";
-
-    static constexpr double default_setpoint = 105.0F;
-
-    double setpoint;
-
-    template <typename InputIt, typename InLimit>
-    requires std::forward_iterator<InputIt> &&
-        std::sized_sentinel_for<InputIt, InLimit>
-    static auto write_response_into(InputIt buf, InLimit limit) -> InputIt {
-        return write_string_to_iterpair(buf, limit, response);
-    }
->>>>>>> 0ab0607b
-
-    template <typename InputIt, typename Limit>
-    requires std::forward_iterator<InputIt> &&
-        std::sized_sentinel_for<Limit, InputIt>
-    static auto parse(const InputIt& input, Limit limit)
-        -> std::pair<ParseResult, InputIt> {
-<<<<<<< HEAD
+
+    template <typename InputIt, typename Limit>
+    requires std::forward_iterator<InputIt> &&
+        std::sized_sentinel_for<Limit, InputIt>
+    static auto parse(const InputIt& input, Limit limit)
+        -> std::pair<ParseResult, InputIt> {
         auto working = prefix_matches(input, limit, prefix);
         if (working == input) {
             return std::make_pair(ParseResult(), input);
@@ -709,97 +681,13 @@
 
     template <typename InputIt, typename Limit>
     requires std::contiguous_iterator<InputIt> &&
-=======
-        auto working = prefix_matches(input, limit, prefix_with_temp);
-        if (working == input) {
-            // NO TEMP SETTING but it might just be a bare command
-            working = prefix_matches(input, limit, prefix);
-            if (working == input) {
-                return std::make_pair(ParseResult(), input);
-            }
-            // Return a struct with default temperature
-            return std::make_pair(
-                ParseResult(SetLidTemperature{.setpoint = default_setpoint}),
-                working);
-        }
-        // We are expecting a temperature setting
-        auto temperature = parse_value<float>(working, limit);
-        if (!temperature.first.has_value()) {
-            return std::make_pair(ParseResult(), input);
-        }
-        auto temperature_val = temperature.first.value();
-        return std::make_pair(
-            ParseResult(SetLidTemperature{.setpoint = temperature_val}),
-            temperature.second);
-    }
-};
-
-struct DeactivateLidHeating {
-    /**
-     * DeactivateLidHeating uses M108. It has no parameters and just
-     * deactivates the lid heater.
-     */
-    using ParseResult = std::optional<DeactivateLidHeating>;
-    static constexpr auto prefix = std::array{'M', '1', '0', '8'};
-    static constexpr const char* response = "M108 OK\n";
-
-    template <typename InputIt, typename InLimit>
-    requires std::forward_iterator<InputIt> &&
-        std::sized_sentinel_for<InputIt, InLimit>
-    static auto write_response_into(InputIt buf, InLimit limit) -> InputIt {
-        return write_string_to_iterpair(buf, limit, response);
-    }
-
-    template <typename InputIt, typename Limit>
-    requires std::forward_iterator<InputIt> &&
-        std::sized_sentinel_for<Limit, InputIt>
-    static auto parse(const InputIt& input, Limit limit)
-        -> std::pair<ParseResult, InputIt> {
-        auto working = prefix_matches(input, limit, prefix);
-        if (working == input) {
-            return std::make_pair(ParseResult(), input);
-        }
-        return std::make_pair(ParseResult(DeactivateLidHeating()), working);
-    }
-};
-
-struct SetPlateTemperature {
-    /**
-     * SetPlateTemperature uses M104. Parameters:
-     * - S - setpoint temperature
-     * - H - hold time (optional)
-     *
-     * M104 S44\n
-     */
-    using ParseResult = std::optional<SetPlateTemperature>;
-    static constexpr auto prefix = std::array{'M', '1', '0', '4', ' ', 'S'};
-    static constexpr auto hold_prefix = std::array{' ', 'H'};
-    static constexpr const char* response = "M104 OK\n";
-
-    // 0 seconds means infinite hold time
-    constexpr static double infinite_hold = 0.0F;
-
-    double setpoint;
-    double hold_time;
-
-    template <typename InputIt, typename InLimit>
-    requires std::forward_iterator<InputIt> &&
-        std::sized_sentinel_for<InputIt, InLimit>
-    static auto write_response_into(InputIt buf, InLimit limit) -> InputIt {
-        return write_string_to_iterpair(buf, limit, response);
-    }
-
-    template <typename InputIt, typename Limit>
-    requires std::forward_iterator<InputIt> &&
->>>>>>> 0ab0607b
-        std::sized_sentinel_for<Limit, InputIt>
-    static auto parse(const InputIt& input, Limit limit)
-        -> std::pair<ParseResult, InputIt> {
-        auto working = prefix_matches(input, limit, prefix);
-        if (working == input) {
-            return std::make_pair(ParseResult(), input);
-        }
-<<<<<<< HEAD
+        std::sized_sentinel_for<Limit, InputIt>
+    static auto parse(const InputIt& input, Limit limit)
+        -> std::pair<ParseResult, InputIt> {
+        auto working = prefix_matches(input, limit, prefix);
+        if (working == input) {
+            return std::make_pair(ParseResult(), input);
+        }
         auto value_res = parse_value<float>(working, limit);
         if (!value_res.first.has_value()) {
             return std::make_pair(ParseResult(), input);
@@ -827,47 +715,10 @@
     using ParseResult = std::optional<LidStepperCheckFaultDebug>;
     static constexpr auto prefix =
         std::array{'M', '2', '4', '1', '.', 'D'};
-=======
-        // We are expecting a temperature setting
-        auto temperature = parse_value<float>(working, limit);
-        if (!temperature.first.has_value()) {
-            return std::make_pair(ParseResult(), input);
-        }
-        auto temperature_val = temperature.first.value();
-
-        auto hold_val = infinite_hold;
-        working = prefix_matches(temperature.second, limit, hold_prefix);
-        if (working != temperature.second) {
-            // This command specified a hold temperature
-            auto hold = parse_value<float>(working, limit);
-            if (!hold.first.has_value()) {
-                return std::make_pair(ParseResult(), input);
-            }
-            hold_val = hold.first.value();
-            working = hold.second;
-        }
-
-        return std::make_pair(
-            ParseResult(SetPlateTemperature{.setpoint = temperature_val,
-                                            .hold_time = hold_val}),
-            working);
-    }
-};
-
-struct DeactivatePlate {
-    /**
-     * DeactivatePlate uses M14. It has no parameters and just
-     * deactivates the plate peltiers + fan.
-     */
-    using ParseResult = std::optional<DeactivatePlate>;
-    static constexpr auto prefix = std::array{'M', '1', '4'};
-    static constexpr const char* response = "M14 OK\n";
->>>>>>> 0ab0607b
-
-    template <typename InputIt, typename InLimit>
-    requires std::forward_iterator<InputIt> &&
-        std::sized_sentinel_for<InputIt, InLimit>
-<<<<<<< HEAD
+
+    template <typename InputIt, typename InLimit>
+    requires std::forward_iterator<InputIt> &&
+        std::sized_sentinel_for<InputIt, InLimit>
     static auto write_response_into(InputIt buf, InLimit limit, bool fault
                                     ) -> InputIt {
         static constexpr const char* write_prefix = "M241.D Fault: ";
@@ -884,22 +735,17 @@
         }
         static constexpr const char* suffix = " OK\n";
         return write_string_to_iterpair(written, limit, suffix);
-=======
-    static auto write_response_into(InputIt buf, InLimit limit) -> InputIt {
-        return write_string_to_iterpair(buf, limit, response);
->>>>>>> 0ab0607b
-    }
-
-    template <typename InputIt, typename Limit>
-    requires std::forward_iterator<InputIt> &&
-        std::sized_sentinel_for<Limit, InputIt>
-    static auto parse(const InputIt& input, Limit limit)
-        -> std::pair<ParseResult, InputIt> {
-        auto working = prefix_matches(input, limit, prefix);
-        if (working == input) {
-            return std::make_pair(ParseResult(), input);
-        }
-<<<<<<< HEAD
+    }
+
+    template <typename InputIt, typename Limit>
+    requires std::forward_iterator<InputIt> &&
+        std::sized_sentinel_for<Limit, InputIt>
+    static auto parse(const InputIt& input, Limit limit)
+        -> std::pair<ParseResult, InputIt> {
+        auto working = prefix_matches(input, limit, prefix);
+        if (working == input) {
+            return std::make_pair(ParseResult(), input);
+        }
         return std::make_pair(ParseResult(LidStepperCheckFaultDebug()), working);
     }
 };
@@ -915,7 +761,211 @@
     using ParseResult = std::optional<LidStepperResetDebug>;
     static constexpr auto prefix =
         std::array{'M', '2', '4', '2', '.', 'D'};
-=======
+
+    template <typename InputIt, typename InLimit>
+    requires std::forward_iterator<InputIt> &&
+        std::sized_sentinel_for<InputIt, InLimit>
+    static auto write_response_into(InputIt buf, InLimit limit, bool fault_gone
+                                    ) -> InputIt {
+        static constexpr const char* write_prefix = "M242.D Fault Gone: ";
+        auto written =
+            write_string_to_iterpair(buf, limit, write_prefix);
+        if (written == limit) {
+            return written;
+        }
+        const char* fault_gone_chars = fault_gone ? "true" : "false";
+        written =
+            write_string_to_iterpair(written, limit, fault_gone_chars);
+        if (written == limit) {
+            return written;
+        }
+        static constexpr const char* suffix = " OK\n";
+        return write_string_to_iterpair(written, limit, suffix);
+    }
+
+    template <typename InputIt, typename Limit>
+    requires std::forward_iterator<InputIt> &&
+        std::sized_sentinel_for<Limit, InputIt>
+    static auto parse(const InputIt& input, Limit limit)
+        -> std::pair<ParseResult, InputIt> {
+        auto working = prefix_matches(input, limit, prefix);
+        if (working == input) {
+            return std::make_pair(ParseResult(), input);
+        }
+        return std::make_pair(ParseResult(LidStepperResetDebug()), working);
+    }
+};
+
+struct SetLidTemperature {
+    /**
+     * SetLidTemperature uses M140. Only parameter is optional and it is
+     * the temperature to heat to. If not defined, the temperature target
+     * will be 105 degrees
+     *
+     * M140 S44\n
+     */
+    using ParseResult = std::optional<SetLidTemperature>;
+    static constexpr auto prefix = std::array{'M', '1', '4', '0'};
+    static constexpr auto prefix_with_temp =
+        std::array{'M', '1', '4', '0', ' ', 'S'};
+    static constexpr const char* response = "M140 OK\n";
+
+    static constexpr double default_setpoint = 105.0F;
+
+    double setpoint;
+
+    template <typename InputIt, typename InLimit>
+    requires std::forward_iterator<InputIt> &&
+        std::sized_sentinel_for<InputIt, InLimit>
+    static auto write_response_into(InputIt buf, InLimit limit) -> InputIt {
+        return write_string_to_iterpair(buf, limit, response);
+    }
+
+    template <typename InputIt, typename Limit>
+    requires std::forward_iterator<InputIt> &&
+        std::sized_sentinel_for<Limit, InputIt>
+    static auto parse(const InputIt& input, Limit limit)
+        -> std::pair<ParseResult, InputIt> {
+        auto working = prefix_matches(input, limit, prefix_with_temp);
+        if (working == input) {
+            // NO TEMP SETTING but it might just be a bare command
+            working = prefix_matches(input, limit, prefix);
+            if (working == input) {
+                return std::make_pair(ParseResult(), input);
+            }
+            // Return a struct with default temperature
+            return std::make_pair(
+                ParseResult(SetLidTemperature{.setpoint = default_setpoint}),
+                working);
+        }
+        // We are expecting a temperature setting
+        auto temperature = parse_value<float>(working, limit);
+        if (!temperature.first.has_value()) {
+            return std::make_pair(ParseResult(), input);
+        }
+        auto temperature_val = temperature.first.value();
+        return std::make_pair(
+            ParseResult(SetLidTemperature{.setpoint = temperature_val}),
+            temperature.second);
+    }
+};
+
+
+struct DeactivateLidHeating {
+    /**
+     * DeactivateLidHeating uses M108. It has no parameters and just
+     * deactivates the lid heater.
+     */
+    using ParseResult = std::optional<DeactivateLidHeating>;
+    static constexpr auto prefix = std::array{'M', '1', '0', '8'};
+    static constexpr const char* response = "M108 OK\n";
+
+    template <typename InputIt, typename InLimit>
+    requires std::forward_iterator<InputIt> &&
+        std::sized_sentinel_for<InputIt, InLimit>
+    static auto write_response_into(InputIt buf, InLimit limit) -> InputIt {
+        return write_string_to_iterpair(buf, limit, response);
+    }
+
+    template <typename InputIt, typename Limit>
+    requires std::forward_iterator<InputIt> &&
+        std::sized_sentinel_for<Limit, InputIt>
+    static auto parse(const InputIt& input, Limit limit)
+        -> std::pair<ParseResult, InputIt> {
+        auto working = prefix_matches(input, limit, prefix);
+        if (working == input) {
+            return std::make_pair(ParseResult(), input);
+        }
+        return std::make_pair(ParseResult(DeactivateLidHeating()), working);
+    }
+};
+
+struct SetPlateTemperature {
+    /**
+     * SetPlateTemperature uses M104. Parameters:
+     * - S - setpoint temperature
+     * - H - hold time (optional)
+     *
+     * M104 S44\n
+     */
+    using ParseResult = std::optional<SetPlateTemperature>;
+    static constexpr auto prefix = std::array{'M', '1', '0', '4', ' ', 'S'};
+    static constexpr auto hold_prefix = std::array{' ', 'H'};
+    static constexpr const char* response = "M104 OK\n";
+
+    // 0 seconds means infinite hold time
+    constexpr static double infinite_hold = 0.0F;
+
+    double setpoint;
+    double hold_time;
+
+    template <typename InputIt, typename InLimit>
+    requires std::forward_iterator<InputIt> &&
+        std::sized_sentinel_for<InputIt, InLimit>
+    static auto write_response_into(InputIt buf, InLimit limit) -> InputIt {
+        return write_string_to_iterpair(buf, limit, response);
+    }
+
+    template <typename InputIt, typename Limit>
+    requires std::forward_iterator<InputIt> &&
+        std::sized_sentinel_for<Limit, InputIt>
+    static auto parse(const InputIt& input, Limit limit)
+        -> std::pair<ParseResult, InputIt> {
+        auto working = prefix_matches(input, limit, prefix);
+        if (working == input) {
+            return std::make_pair(ParseResult(), input);
+        }
+        // We are expecting a temperature setting
+        auto temperature = parse_value<float>(working, limit);
+        if (!temperature.first.has_value()) {
+            return std::make_pair(ParseResult(), input);
+        }
+        auto temperature_val = temperature.first.value();
+
+        auto hold_val = infinite_hold;
+        working = prefix_matches(temperature.second, limit, hold_prefix);
+        if (working != temperature.second) {
+            // This command specified a hold temperature
+            auto hold = parse_value<float>(working, limit);
+            if (!hold.first.has_value()) {
+                return std::make_pair(ParseResult(), input);
+            }
+            hold_val = hold.first.value();
+            working = hold.second;
+        }
+
+        return std::make_pair(
+            ParseResult(SetPlateTemperature{.setpoint = temperature_val,
+                                            .hold_time = hold_val}),
+            working);
+    }
+};
+
+struct DeactivatePlate {
+    /**
+     * DeactivatePlate uses M14. It has no parameters and just
+     * deactivates the plate peltiers + fan.
+     */
+    using ParseResult = std::optional<DeactivatePlate>;
+    static constexpr auto prefix = std::array{'M', '1', '4'};
+    static constexpr const char* response = "M14 OK\n";
+
+    template <typename InputIt, typename InLimit>
+    requires std::forward_iterator<InputIt> &&
+        std::sized_sentinel_for<InputIt, InLimit>
+    static auto write_response_into(InputIt buf, InLimit limit) -> InputIt {
+        return write_string_to_iterpair(buf, limit, response);
+    }
+
+    template <typename InputIt, typename Limit>
+    requires std::forward_iterator<InputIt> &&
+        std::sized_sentinel_for<Limit, InputIt>
+    static auto parse(const InputIt& input, Limit limit)
+        -> std::pair<ParseResult, InputIt> {
+        auto working = prefix_matches(input, limit, prefix);
+        if (working == input) {
+            return std::make_pair(ParseResult(), input);
+        }
         return std::make_pair(ParseResult(DeactivatePlate()), working);
     }
 };
@@ -950,46 +1000,19 @@
     double const_p;
     double const_i;
     double const_d;
->>>>>>> 0ab0607b
-
-    template <typename InputIt, typename InLimit>
-    requires std::forward_iterator<InputIt> &&
-        std::sized_sentinel_for<InputIt, InLimit>
-<<<<<<< HEAD
-    static auto write_response_into(InputIt buf, InLimit limit, bool fault_gone
-                                    ) -> InputIt {
-        static constexpr const char* write_prefix = "M242.D Fault Gone: ";
-        auto written =
-            write_string_to_iterpair(buf, limit, write_prefix);
-        if (written == limit) {
-            return written;
-        }
-        const char* fault_gone_chars = fault_gone ? "true" : "false";
-        written =
-            write_string_to_iterpair(written, limit, fault_gone_chars);
-        if (written == limit) {
-            return written;
-        }
-        static constexpr const char* suffix = " OK\n";
-        return write_string_to_iterpair(written, limit, suffix);
-=======
+
+    template <typename InputIt, typename InLimit>
+    requires std::forward_iterator<InputIt> &&
+        std::sized_sentinel_for<InputIt, InLimit>
     static auto write_response_into(InputIt buf, InLimit limit) -> InputIt {
         return write_string_to_iterpair(buf, limit, response);
->>>>>>> 0ab0607b
-    }
-
-    template <typename InputIt, typename Limit>
-    requires std::forward_iterator<InputIt> &&
-        std::sized_sentinel_for<Limit, InputIt>
-    static auto parse(const InputIt& input, Limit limit)
-        -> std::pair<ParseResult, InputIt> {
-<<<<<<< HEAD
-        auto working = prefix_matches(input, limit, prefix);
-        if (working == input) {
-            return std::make_pair(ParseResult(), input);
-        }
-        return std::make_pair(ParseResult(LidStepperResetDebug()), working);
-=======
+    }
+
+    template <typename InputIt, typename Limit>
+    requires std::forward_iterator<InputIt> &&
+        std::sized_sentinel_for<Limit, InputIt>
+    static auto parse(const InputIt& input, Limit limit)
+        -> std::pair<ParseResult, InputIt> {
         // For backwards compatability, default selection is Peltiers
         PidSelection selection_val = PidSelection::PELTIERS;
         auto working = prefix_matches(input, limit, prefix_with_selection);
@@ -1057,7 +1080,6 @@
                                         .const_i = i.first.value(),
                                         .const_d = d.first.value()}),
             working);
->>>>>>> 0ab0607b
     }
 };
 
