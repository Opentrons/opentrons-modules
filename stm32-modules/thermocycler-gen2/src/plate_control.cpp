/**
 * @file plate_control.cpp
 * @brief Defines the PlateControl class, which implements control logic for
 * the thermal plate peltiers on the Thermocycler.
 * @details This class exists to separate the actual feedback control system
 * for the thermal plate from the logical control of it. The class provides
 * functions to set the parameters of a thermal control step, and then it will
 * handle all of the closed-loop control to get to the desired temperature
 * in the way that the command wants.
 */

#include "thermocycler-gen2/plate_control.hpp"

#include "thermocycler-gen2/thermal_general.hpp"

using namespace plate_control;

auto PlateControl::update_control(Seconds time) -> UpdateRet {
    PlateControlVals values = {0.0F};
    switch (_status) {
        case PlateStatus::INITIAL_HEAT:
            // Check if we crossed the TRUE threshold temp
            if (plate_temp() >= _setpoint) {
                _status = PlateStatus::OVERSHOOT;
                _remaining_overshoot_time = OVERSHOOT_TIME;
                _left.temp_target = _current_setpoint;
                _right.temp_target = _current_setpoint;
                _center.temp_target = _current_setpoint;
            } else {
                update_ramp(_left, time);
                update_ramp(_right, time);
                update_ramp(_center, time);
            }
            break;
        case PlateStatus::INITIAL_COOL:
            // Check if we crossed the TRUE threshold temp
            if (plate_temp() <= _setpoint) {
                _status = PlateStatus::OVERSHOOT;
                _remaining_overshoot_time = OVERSHOOT_TIME;
                _left.temp_target = _current_setpoint;
                _right.temp_target = _current_setpoint;
                _center.temp_target = _current_setpoint;
            } else {
                update_ramp(_left, time);
                update_ramp(_right, time);
                update_ramp(_center, time);
            }
            break;
        case PlateStatus::OVERSHOOT:
            _remaining_overshoot_time -= time;
            if (_remaining_overshoot_time <= 0.0F) {
                _current_setpoint = _setpoint;
                _left.temp_target = _setpoint;
                _right.temp_target = _setpoint;
                _center.temp_target = _setpoint;
                _status = PlateStatus::STEADY_STATE;
            }
            break;
        case PlateStatus::STEADY_STATE:
            // Hold time is ONLY updated in steady state!
            _remaining_hold_time = std::max(_remaining_hold_time - time,
                                            static_cast<double>(0.0F));
            break;
    }

    values.left_power = update_pid(_left, time);
    values.right_power = update_pid(_right, time);
    values.center_power = update_pid(_center, time);

    // Caller should check whether fan is manual after this function runs
    if (_fan.manual_control) {
        values.fan_power = 0.0F;
        // If we exceed this threshold, force the fan out of manual mode
        if (_fan.current_temp() > IDLE_FAN_INACTIVE_THRESHOLD) {
            _fan.manual_control = false;
        }
    }
    if (!_fan.manual_control) {
        values.fan_power = update_fan(time);
    }

    return UpdateRet(values);
}

auto PlateControl::set_new_target(double setpoint, double volume_ul,
                                  double hold_time, double ramp_rate) -> bool {
    _ramp_rate = ramp_rate;
    _hold_time = hold_time;
    _remaining_hold_time = hold_time;
    _setpoint = setpoint;

    reset_control(_left);
    reset_control(_right);
    reset_control(_center);
    reset_control(_fan);

    // For heating vs cooling, go based off of the average plate. Might
    // have to reconsider this, see how it works for small changes.
    _status = (setpoint > plate_temp()) ? PlateStatus::INITIAL_HEAT
                                        : PlateStatus::INITIAL_COOL;

    auto distance_to_target = std::abs(setpoint - plate_temp());
    if (distance_to_target > UNDERSHOOT_MIN_DIFFERENCE) {
        if (_status == PlateStatus::INITIAL_HEAT) {
            _current_setpoint = calculate_overshoot(_setpoint, volume_ul);
        } else {
            _current_setpoint = calculate_undershoot(_setpoint, volume_ul);
        }
    } else {
        // If we aren't changing by at least UNDERSHOOT_MIN_DIFFERENCE, just
        // go directly to the setpoint
        _current_setpoint = setpoint;
    }
    return true;
}

[[nodiscard]] auto PlateControl::fan_idle_power() const -> double {
    auto temp = _fan.current_temp();
    if (temp < IDLE_FAN_INACTIVE_THRESHOLD) {
        return 0.0F;
    }
    if (temp > IDLE_FAN_DANGER_THRESHOLD) {
        // Force the fan out of manual mode
        _fan.manual_control = false;
        return IDLE_FAN_DANGER_POWER;
    }
    return temp * IDLE_FAN_POWER_SLOPE;
}

[[nodiscard]] auto PlateControl::temp_within_setpoint() const -> bool {
    return std::abs(_current_setpoint - plate_temp()) < SETPOINT_THRESHOLD;
}

[[nodiscard]] auto PlateControl::thermistor_drift_check() const -> bool {
    auto temperatures = get_peltier_temps();
    double lowest_temp = temperatures.at(0);
    double highest_temp = temperatures.at(0);
    for(auto &temperature : temperatures) {
        lowest_temp = std::min(lowest_temp, temperature);
        highest_temp = std::max(highest_temp, temperature);
    }
    return std::abs(highest_temp - lowest_temp) < THERMISTOR_DRIFT_MAX_C;
}

[[nodiscard]] auto PlateControl::get_peltier_temps() const -> std::array<double, PELTIER_COUNT> {
    return std::array<double, PELTIER_COUNT>{
        _left.thermistors.first.temp_c,
        _left.thermistors.second.temp_c,
        _center.thermistors.first.temp_c,
        _center.thermistors.second.temp_c,
        _right.thermistors.first.temp_c,
        _right.thermistors.second.temp_c,
    };
}

// This function *could* be made const, but that obfuscates the intention,
// which is to update the ramp target of a *member* of the class.
// NOLINTNEXTLINE(readability-make-member-function-const)
auto PlateControl::update_ramp(thermal_general::Peltier &peltier, Seconds time)
    -> void {
    if (_ramp_rate == RAMP_INFINITE) {
        peltier.temp_target = _current_setpoint;
    }
    if (peltier.temp_target < _current_setpoint) {
        peltier.temp_target = std::min(
            peltier.temp_target + (_ramp_rate * time), _current_setpoint);
    } else if (peltier.temp_target > _current_setpoint) {
        peltier.temp_target = std::max(
            peltier.temp_target - (_ramp_rate * time), _current_setpoint);
    }
}

// This function *could* be made static, but that obfuscates the intention,
// which is to update the PID of a *member* of the class.
// NOLINTNEXTLINE(readability-convert-member-functions-to-static)
auto PlateControl::update_pid(thermal_general::Peltier &peltier, Seconds time)
    -> double {
    return peltier.pid.compute(peltier.temp_target - peltier.current_temp(),
                               time);
}

auto PlateControl::update_fan(Seconds time) -> double {
    // First check is simple... if heatsink is over 75º we have to
    // crank the fans hard.
    if (_fan.current_temp() > IDLE_FAN_DANGER_THRESHOLD) {
        return IDLE_FAN_DANGER_POWER;
    }
    // Note that all error calculations are the inverse of peltiers. We have
    // to use the current temperature MINUS the target temperature because
    // fans need to drive with a positive magnitude to lower the temperature.
    auto target_zone = temperature_zone(setpoint());
    if (target_zone == TemperatureZone::COLD) {
        if (_status == PlateStatus::INITIAL_COOL) {
            // Ramping down to a cold temp is always 70% drive
            return FAN_POWER_RAMP_COLD;
        }
        // Holding at a cold temp is PID controlling the heatsink to 60ºC
        if (_fan.temp_target != FAN_TARGET_TEMP_COLD) {
            _fan.temp_target = FAN_TARGET_TEMP_COLD;
            _fan.pid.arm_integrator_reset(_fan.current_temp() -
                                          FAN_TARGET_TEMP_COLD);
        }
        // Power is clamped in range [0.35,0.7]
        auto power =
            _fan.pid.compute(_fan.current_temp() - _fan.temp_target, time);
        return std::clamp(power, FAN_POWER_LIMITS_COLD.first,
                          FAN_POWER_LIMITS_COLD.second);
    }
    if (_status == PlateStatus::INITIAL_COOL) {
        // Ramping down to a non-cold temp is always just 55% drive
        return FAN_POWER_RAMP_DOWN_NON_COLD;
    }
    // Ramping up OR holding at a warm/hot temperature means we want to
    // regulate the heatsink to stay under (setpoint - 2)º.
    // There is also a safety threshold of 70º.
    auto threshold = std::min(HEATSINK_SAFETY_THRESHOLD_WARM,
                              setpoint() + FAN_TARGET_DIFF_WARM);
    if (_fan.current_temp() < threshold) {
        return FAN_POWER_UNDER_WARM_THRESHOLD;
    }
    if (_fan.temp_target != threshold) {
        _fan.temp_target = threshold;
        _fan.pid.arm_integrator_reset(_fan.current_temp() - _fan.temp_target);
    }
    auto power = _fan.pid.compute(_fan.current_temp() - _fan.temp_target, time);
    if (target_zone == TemperatureZone::HOT) {
        return std::clamp(power, FAN_POWER_LIMITS_HOT.first,
                          FAN_POWER_LIMITS_HOT.second);
    }
    return std::clamp(power, FAN_POWER_LIMITS_WARM.first,
                      FAN_POWER_LIMITS_WARM.second);
}

// This function *could* be made const, but that obfuscates the intention,
// which is to reset a *member* of the class.
// NOLINTNEXTLINE(readability-make-member-function-const)
auto PlateControl::reset_control(thermal_general::Peltier &peltier) -> void {
    if (_ramp_rate == RAMP_INFINITE) {
        peltier.temp_target = setpoint();
    } else {
        peltier.temp_target = plate_temp();
    }
    peltier.pid.arm_integrator_reset(peltier.temp_target -
                                     peltier.current_temp());
}

// This function *could* be made const, but that obfuscates the intention,
// which is to reset a *member* of the class.
// NOLINTNEXTLINE(readability-make-member-function-const)
auto PlateControl::reset_control(thermal_general::HeatsinkFan &fan) -> void {
    // The fan always just targets the target temperature w/ an offset
    fan.temp_target = _current_setpoint + FAN_SETPOINT_OFFSET;
    fan.pid.arm_integrator_reset(fan.current_temp() - fan.temp_target);
}

[[nodiscard]] auto PlateControl::plate_temp() const -> double {
    return (_left.current_temp() + _right.current_temp() +
            _center.current_temp()) /
           static_cast<double>(PELTIER_COUNT);
}

// NOLINTNEXTLINE(readability-convert-member-functions-to-static)
[[nodiscard]] auto PlateControl::temperature_zone(double temp) const
    -> TemperatureZone {
    if (temp < (double)TemperatureZone::COLD) {
        return TemperatureZone::COLD;
    }
    if (temp < (double)TemperatureZone::HOT) {
        return TemperatureZone::WARM;
    }
    return TemperatureZone::HOT;
}

[[nodiscard]] auto PlateControl::get_hold_time() const
    -> std::pair<Seconds, Seconds> {
    return std::make_pair(_remaining_hold_time, _hold_time);
<<<<<<< HEAD
=======
}

[[nodiscard]] auto PlateControl::temp_within_setpoint() const -> bool {
    return (_status == PlateStatus::STEADY_STATE) &&
           (std::abs(_current_setpoint - plate_temp()) < SETPOINT_THRESHOLD);
>>>>>>> cc460e28
}<|MERGE_RESOLUTION|>--- conflicted
+++ resolved
@@ -127,32 +127,6 @@
     return temp * IDLE_FAN_POWER_SLOPE;
 }
 
-[[nodiscard]] auto PlateControl::temp_within_setpoint() const -> bool {
-    return std::abs(_current_setpoint - plate_temp()) < SETPOINT_THRESHOLD;
-}
-
-[[nodiscard]] auto PlateControl::thermistor_drift_check() const -> bool {
-    auto temperatures = get_peltier_temps();
-    double lowest_temp = temperatures.at(0);
-    double highest_temp = temperatures.at(0);
-    for(auto &temperature : temperatures) {
-        lowest_temp = std::min(lowest_temp, temperature);
-        highest_temp = std::max(highest_temp, temperature);
-    }
-    return std::abs(highest_temp - lowest_temp) < THERMISTOR_DRIFT_MAX_C;
-}
-
-[[nodiscard]] auto PlateControl::get_peltier_temps() const -> std::array<double, PELTIER_COUNT> {
-    return std::array<double, PELTIER_COUNT>{
-        _left.thermistors.first.temp_c,
-        _left.thermistors.second.temp_c,
-        _center.thermistors.first.temp_c,
-        _center.thermistors.second.temp_c,
-        _right.thermistors.first.temp_c,
-        _right.thermistors.second.temp_c,
-    };
-}
-
 // This function *could* be made const, but that obfuscates the intention,
 // which is to update the ramp target of a *member* of the class.
 // NOLINTNEXTLINE(readability-make-member-function-const)
@@ -256,7 +230,7 @@
 [[nodiscard]] auto PlateControl::plate_temp() const -> double {
     return (_left.current_temp() + _right.current_temp() +
             _center.current_temp()) /
-           static_cast<double>(PELTIER_COUNT);
+           PELTIER_COUNT;
 }
 
 // NOLINTNEXTLINE(readability-convert-member-functions-to-static)
@@ -274,12 +248,9 @@
 [[nodiscard]] auto PlateControl::get_hold_time() const
     -> std::pair<Seconds, Seconds> {
     return std::make_pair(_remaining_hold_time, _hold_time);
-<<<<<<< HEAD
-=======
 }
 
 [[nodiscard]] auto PlateControl::temp_within_setpoint() const -> bool {
     return (_status == PlateStatus::STEADY_STATE) &&
            (std::abs(_current_setpoint - plate_temp()) < SETPOINT_THRESHOLD);
->>>>>>> cc460e28
 }