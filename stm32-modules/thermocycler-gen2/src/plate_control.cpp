--- conflicted
+++ resolved
@@ -98,7 +98,6 @@
     return temp * IDLE_FAN_POWER_SLOPE;
 }
 
-<<<<<<< HEAD
 [[nodiscard]] auto PlateControl::calculate_overshoot(double setpoint,
                                                      double volume_ul)
     -> double {
@@ -111,11 +110,9 @@
     return setpoint + (UNDERSHOOT_M_CONST * volume_ul) + UNDERSHOOT_B_CONST;
 }
 
-=======
 // This function *could* be made const, but that obfuscates the intention,
 // which is to update the ramp target of a *member* of the class.
 // NOLINTNEXTLINE(readability-make-member-function-const)
->>>>>>> 4a380df5
 auto PlateControl::update_ramp(thermal_general::Peltier &peltier, Seconds time)
     -> void {
     if (_ramp_rate == RAMP_INFINITE) {
