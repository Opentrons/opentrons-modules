--- conflicted
+++ resolved
@@ -75,25 +75,14 @@
 const char* const THERMAL_TARGET_BAD =
     "ERR407:thermal:Invalid target temperature OK\n";
 const char* const THERMAL_DRIFT =
-<<<<<<< HEAD
     "ERR408:thermal:Thermal drift of more than 4C OK\n";
 const char* const LID_MOTOR_BUSY = "ERR501:lid:Lid motor busy OK\n";
 const char* const LID_MOTOR_FAULT = "ERR502:lid:Lid motor fault OK\n";
 const char* const SEAL_MOTOR_SPI_ERROR = "ERR503:seal:SPI error OK\n";
-const char* const SEAL_MOTOR_BUSY = "EERR504:seal:Seal motor busy OK\n";
+const char* const SEAL_MOTOR_BUSY = "ERR504:seal:Seal motor busy OK\n";
 const char* const SEAL_MOTOR_FAULT = "ERR505:seal:Seal motor fault OK\n";
-const char* const SEAL_MOTOR_STALL = "ERR5006:seal:Seal motor stall event OK\n";
+const char* const SEAL_MOTOR_STALL = "ERR506:seal:Seal motor stall event OK\n";
 const char* const LID_CLOSED = "ERR507:lid:Lid must be opened OK\n";
-=======
-    "ERR408:thermal:Thermal drift of more than 4C\n";
-const char* const LID_MOTOR_BUSY = "ERR501:lid:Lid motor busy\n";
-const char* const LID_MOTOR_FAULT = "ERR502:lid:Lid motor fault\n";
-const char* const SEAL_MOTOR_SPI_ERROR = "ERR503:seal:SPI error\n";
-const char* const SEAL_MOTOR_BUSY = "ERR504:seal:Seal motor busy\n";
-const char* const SEAL_MOTOR_FAULT = "ERR505:seal:Seal motor fault\n";
-const char* const SEAL_MOTOR_STALL = "ERR5006:seal:Seal motor stall event\n";
-const char* const LID_CLOSED = "ERR507:lid:Lid must be opened\n";
->>>>>>> 395a9225
 const char* const SEAL_MOTOR_SWITCH =
     "ERR508:seal:Seal switch should not be engaged OK\n";
 
