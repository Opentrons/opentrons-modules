--- conflicted
+++ resolved
@@ -16,16 +16,9 @@
 
 namespace thermal_plate_control_task {
 
-<<<<<<< HEAD
 using ADC_t = ADS1115::ADC<thermal_adc_policy::AdcPolicy>;
-=======
+
 static constexpr uint8_t MAX_RETRIES = 5;
-
-enum class ADCAddress : uint8_t {
-    ADC_FRONT = ((0x48) << 1),  // AKA ADC1
-    ADC_REAR = ((0x49) << 1)    // AKA ADC2
-};
->>>>>>> fe67a59d
 
 enum class Notifications : uint8_t {
     INCOMING_MESSAGE = 1,
